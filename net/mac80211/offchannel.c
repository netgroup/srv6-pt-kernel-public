/*
 * Off-channel operation helpers
 *
 * Copyright 2003, Jouni Malinen <jkmaline@cc.hut.fi>
 * Copyright 2004, Instant802 Networks, Inc.
 * Copyright 2005, Devicescape Software, Inc.
 * Copyright 2006-2007	Jiri Benc <jbenc@suse.cz>
 * Copyright 2007, Michael Wu <flamingice@sourmilk.net>
 * Copyright 2009	Johannes Berg <johannes@sipsolutions.net>
 *
 * This program is free software; you can redistribute it and/or modify
 * it under the terms of the GNU General Public License version 2 as
 * published by the Free Software Foundation.
 */
#include <linux/export.h>
#include <net/mac80211.h>
#include "ieee80211_i.h"
#include "driver-ops.h"

/*
 * Tell our hardware to disable PS.
 * Optionally inform AP that we will go to sleep so that it will buffer
 * the frames while we are doing off-channel work.  This is optional
 * because we *may* be doing work on-operating channel, and want our
 * hardware unconditionally awake, but still let the AP send us normal frames.
 */
static void ieee80211_offchannel_ps_enable(struct ieee80211_sub_if_data *sdata)
{
	struct ieee80211_local *local = sdata->local;
	struct ieee80211_if_managed *ifmgd = &sdata->u.mgd;

	local->offchannel_ps_enabled = false;

	/* FIXME: what to do when local->pspolling is true? */

	del_timer_sync(&local->dynamic_ps_timer);
	del_timer_sync(&ifmgd->bcn_mon_timer);
	del_timer_sync(&ifmgd->conn_mon_timer);

	cancel_work_sync(&local->dynamic_ps_enable_work);

	if (local->hw.conf.flags & IEEE80211_CONF_PS) {
		local->offchannel_ps_enabled = true;
		local->hw.conf.flags &= ~IEEE80211_CONF_PS;
		ieee80211_hw_config(local, IEEE80211_CONF_CHANGE_PS);
	}

	if (!local->offchannel_ps_enabled ||
	    !(local->hw.flags & IEEE80211_HW_PS_NULLFUNC_STACK))
		/*
		 * If power save was enabled, no need to send a nullfunc
		 * frame because AP knows that we are sleeping. But if the
		 * hardware is creating the nullfunc frame for power save
		 * status (ie. IEEE80211_HW_PS_NULLFUNC_STACK is not
		 * enabled) and power save was enabled, the firmware just
		 * sent a null frame with power save disabled. So we need
		 * to send a new nullfunc frame to inform the AP that we
		 * are again sleeping.
		 */
		ieee80211_send_nullfunc(local, sdata, 1);
}

/* inform AP that we are awake again, unless power save is enabled */
static void ieee80211_offchannel_ps_disable(struct ieee80211_sub_if_data *sdata)
{
	struct ieee80211_local *local = sdata->local;

	if (!local->ps_sdata)
		ieee80211_send_nullfunc(local, sdata, 0);
	else if (local->offchannel_ps_enabled) {
		/*
		 * In !IEEE80211_HW_PS_NULLFUNC_STACK case the hardware
		 * will send a nullfunc frame with the powersave bit set
		 * even though the AP already knows that we are sleeping.
		 * This could be avoided by sending a null frame with power
		 * save bit disabled before enabling the power save, but
		 * this doesn't gain anything.
		 *
		 * When IEEE80211_HW_PS_NULLFUNC_STACK is enabled, no need
		 * to send a nullfunc frame because AP already knows that
		 * we are sleeping, let's just enable power save mode in
		 * hardware.
		 */
		/* TODO:  Only set hardware if CONF_PS changed?
		 * TODO:  Should we set offchannel_ps_enabled to false?
		 */
		local->hw.conf.flags |= IEEE80211_CONF_PS;
		ieee80211_hw_config(local, IEEE80211_CONF_CHANGE_PS);
	} else if (local->hw.conf.dynamic_ps_timeout > 0) {
		/*
		 * If IEEE80211_CONF_PS was not set and the dynamic_ps_timer
		 * had been running before leaving the operating channel,
		 * restart the timer now and send a nullfunc frame to inform
		 * the AP that we are awake.
		 */
		ieee80211_send_nullfunc(local, sdata, 0);
		mod_timer(&local->dynamic_ps_timer, jiffies +
			  msecs_to_jiffies(local->hw.conf.dynamic_ps_timeout));
	}

	ieee80211_sta_reset_beacon_monitor(sdata);
	ieee80211_sta_reset_conn_monitor(sdata);
}

void ieee80211_offchannel_stop_vifs(struct ieee80211_local *local)
{
	struct ieee80211_sub_if_data *sdata;

	if (WARN_ON(local->use_chanctx))
		return;

	/*
	 * notify the AP about us leaving the channel and stop all
	 * STA interfaces.
	 */

	/*
	 * Stop queues and transmit all frames queued by the driver
	 * before sending nullfunc to enable powersave at the AP.
	 */
	ieee80211_stop_queues_by_reason(&local->hw, IEEE80211_MAX_QUEUE_MAP,
					IEEE80211_QUEUE_STOP_REASON_OFFCHANNEL);
	ieee80211_flush_queues(local, NULL);

	mutex_lock(&local->iflist_mtx);
	list_for_each_entry(sdata, &local->interfaces, list) {
		if (!ieee80211_sdata_running(sdata))
			continue;

		if (sdata->vif.type == NL80211_IFTYPE_P2P_DEVICE)
			continue;

		if (sdata->vif.type != NL80211_IFTYPE_MONITOR)
			set_bit(SDATA_STATE_OFFCHANNEL, &sdata->state);

		/* Check to see if we should disable beaconing. */
		if (sdata->vif.bss_conf.enable_beacon) {
			set_bit(SDATA_STATE_OFFCHANNEL_BEACON_STOPPED,
				&sdata->state);
			sdata->vif.bss_conf.enable_beacon = false;
			ieee80211_bss_info_change_notify(
				sdata, BSS_CHANGED_BEACON_ENABLED);
		}

		if (sdata->vif.type == NL80211_IFTYPE_STATION &&
		    sdata->u.mgd.associated)
			ieee80211_offchannel_ps_enable(sdata);
	}
	mutex_unlock(&local->iflist_mtx);
}

void ieee80211_offchannel_return(struct ieee80211_local *local)
{
	struct ieee80211_sub_if_data *sdata;

	if (WARN_ON(local->use_chanctx))
		return;

	mutex_lock(&local->iflist_mtx);
	list_for_each_entry(sdata, &local->interfaces, list) {
		if (sdata->vif.type == NL80211_IFTYPE_P2P_DEVICE)
			continue;

		if (sdata->vif.type != NL80211_IFTYPE_MONITOR)
			clear_bit(SDATA_STATE_OFFCHANNEL, &sdata->state);

		if (!ieee80211_sdata_running(sdata))
			continue;

		/* Tell AP we're back */
		if (sdata->vif.type == NL80211_IFTYPE_STATION &&
		    sdata->u.mgd.associated)
			ieee80211_offchannel_ps_disable(sdata);

		if (test_and_clear_bit(SDATA_STATE_OFFCHANNEL_BEACON_STOPPED,
				       &sdata->state)) {
			sdata->vif.bss_conf.enable_beacon = true;
			ieee80211_bss_info_change_notify(
				sdata, BSS_CHANGED_BEACON_ENABLED);
		}
	}
	mutex_unlock(&local->iflist_mtx);

	ieee80211_wake_queues_by_reason(&local->hw, IEEE80211_MAX_QUEUE_MAP,
					IEEE80211_QUEUE_STOP_REASON_OFFCHANNEL);
}

void ieee80211_handle_roc_started(struct ieee80211_roc_work *roc)
{
	if (roc->notified)
		return;

	if (roc->mgmt_tx_cookie) {
		if (!WARN_ON(!roc->frame)) {
			ieee80211_tx_skb_tid_band(roc->sdata, roc->frame, 7,
						  roc->chan->band);
			roc->frame = NULL;
		}
	} else {
		cfg80211_ready_on_channel(&roc->sdata->wdev, roc->cookie,
					  roc->chan, roc->req_duration,
					  GFP_KERNEL);
	}

	roc->notified = true;
}

static void ieee80211_hw_roc_start(struct work_struct *work)
{
	struct ieee80211_local *local =
		container_of(work, struct ieee80211_local, hw_roc_start);
	struct ieee80211_roc_work *roc, *dep, *tmp;

	mutex_lock(&local->mtx);

	if (list_empty(&local->roc_list))
		goto out_unlock;

	roc = list_first_entry(&local->roc_list, struct ieee80211_roc_work,
			       list);

	if (!roc->started)
		goto out_unlock;

	roc->hw_begun = true;
	roc->hw_start_time = local->hw_roc_start_time;

	ieee80211_handle_roc_started(roc);
	list_for_each_entry_safe(dep, tmp, &roc->dependents, list) {
		ieee80211_handle_roc_started(dep);

		if (dep->duration > roc->duration) {
			u32 dur = dep->duration;
			dep->duration = dur - roc->duration;
			roc->duration = dur;
			list_move(&dep->list, &roc->list);
		}
	}
 out_unlock:
	mutex_unlock(&local->mtx);
}

void ieee80211_ready_on_channel(struct ieee80211_hw *hw)
{
	struct ieee80211_local *local = hw_to_local(hw);

	local->hw_roc_start_time = jiffies;

	trace_api_ready_on_channel(local);

	ieee80211_queue_work(hw, &local->hw_roc_start);
}
EXPORT_SYMBOL_GPL(ieee80211_ready_on_channel);

void ieee80211_start_next_roc(struct ieee80211_local *local)
{
	struct ieee80211_roc_work *roc;

	lockdep_assert_held(&local->mtx);

	if (list_empty(&local->roc_list)) {
		ieee80211_run_deferred_scan(local);
		return;
	}

	roc = list_first_entry(&local->roc_list, struct ieee80211_roc_work,
			       list);

	if (WARN_ON_ONCE(roc->started))
		return;

	if (local->ops->remain_on_channel) {
		int ret, duration = roc->duration;

		/* XXX: duplicated, see ieee80211_start_roc_work() */
		if (!duration)
			duration = 10;

		ret = drv_remain_on_channel(local, roc->sdata, roc->chan,
					    duration, roc->type);

		roc->started = true;

		if (ret) {
			wiphy_warn(local->hw.wiphy,
				   "failed to start next HW ROC (%d)\n", ret);
			/*
			 * queue the work struct again to avoid recursion
			 * when multiple failures occur
			 */
			ieee80211_remain_on_channel_expired(&local->hw);
		}
	} else {
		/* delay it a bit */
		ieee80211_queue_delayed_work(&local->hw, &roc->work,
					     round_jiffies_relative(HZ/2));
	}
}

void ieee80211_roc_notify_destroy(struct ieee80211_roc_work *roc, bool free)
{
	struct ieee80211_roc_work *dep, *tmp;

	if (WARN_ON(roc->to_be_freed))
		return;

	/* was never transmitted */
	if (roc->frame) {
		cfg80211_mgmt_tx_status(&roc->sdata->wdev,
					(unsigned long)roc->frame,
					roc->frame->data, roc->frame->len,
					false, GFP_KERNEL);
		kfree_skb(roc->frame);
	}

	if (!roc->mgmt_tx_cookie)
		cfg80211_remain_on_channel_expired(&roc->sdata->wdev,
						   roc->cookie, roc->chan,
						   GFP_KERNEL);

	list_for_each_entry_safe(dep, tmp, &roc->dependents, list)
		ieee80211_roc_notify_destroy(dep, true);

	if (free)
		kfree(roc);
	else
		roc->to_be_freed = true;
}

void ieee80211_sw_roc_work(struct work_struct *work)
{
	struct ieee80211_roc_work *roc =
		container_of(work, struct ieee80211_roc_work, work.work);
	struct ieee80211_sub_if_data *sdata = roc->sdata;
	struct ieee80211_local *local = sdata->local;
	bool started, on_channel;

	mutex_lock(&local->mtx);

	if (roc->to_be_freed)
		goto out_unlock;

	if (roc->abort)
		goto finish;

	if (WARN_ON(list_empty(&local->roc_list)))
		goto out_unlock;

	if (WARN_ON(roc != list_first_entry(&local->roc_list,
					    struct ieee80211_roc_work,
					    list)))
		goto out_unlock;

	if (!roc->started) {
		struct ieee80211_roc_work *dep;

<<<<<<< HEAD
		/* start this ROC */
		ieee80211_offchannel_stop_vifs(local);
=======
		WARN_ON(local->use_chanctx);

		/* If actually operating on the desired channel (with at least
		 * 20 MHz channel width) don't stop all the operations but still
		 * treat it as though the ROC operation started properly, so
		 * other ROC operations won't interfere with this one.
		 */
		roc->on_channel = roc->chan == local->_oper_chandef.chan &&
				  local->_oper_chandef.width != NL80211_CHAN_WIDTH_5 &&
				  local->_oper_chandef.width != NL80211_CHAN_WIDTH_10;
>>>>>>> 2c316e69

		/* start this ROC */
		ieee80211_recalc_idle(local);

		if (!roc->on_channel) {
			ieee80211_offchannel_stop_vifs(local);

			local->tmp_channel = roc->chan;
			ieee80211_hw_config(local, 0);
		}

		/* tell userspace or send frame */
		ieee80211_handle_roc_started(roc);
		list_for_each_entry(dep, &roc->dependents, list)
			ieee80211_handle_roc_started(dep);

		/* if it was pure TX, just finish right away */
		if (!roc->duration)
			goto finish;

		roc->started = true;
		ieee80211_queue_delayed_work(&local->hw, &roc->work,
					     msecs_to_jiffies(roc->duration));
	} else {
		/* finish this ROC */
 finish:
		list_del(&roc->list);
		started = roc->started;
		on_channel = roc->on_channel;
		ieee80211_roc_notify_destroy(roc, !roc->abort);

		if (started && !on_channel) {
			ieee80211_flush_queues(local, NULL);

			local->tmp_channel = NULL;
			ieee80211_hw_config(local, 0);

			ieee80211_offchannel_return(local);
		}

		ieee80211_recalc_idle(local);

		if (started)
			ieee80211_start_next_roc(local);
		else if (list_empty(&local->roc_list))
			ieee80211_run_deferred_scan(local);
	}

 out_unlock:
	mutex_unlock(&local->mtx);
}

static void ieee80211_hw_roc_done(struct work_struct *work)
{
	struct ieee80211_local *local =
		container_of(work, struct ieee80211_local, hw_roc_done);
	struct ieee80211_roc_work *roc;

	mutex_lock(&local->mtx);

	if (list_empty(&local->roc_list))
		goto out_unlock;

	roc = list_first_entry(&local->roc_list, struct ieee80211_roc_work,
			       list);

	if (!roc->started)
		goto out_unlock;

	list_del(&roc->list);

	ieee80211_roc_notify_destroy(roc, true);

	/* if there's another roc, start it now */
	ieee80211_start_next_roc(local);

 out_unlock:
	mutex_unlock(&local->mtx);
}

void ieee80211_remain_on_channel_expired(struct ieee80211_hw *hw)
{
	struct ieee80211_local *local = hw_to_local(hw);

	trace_api_remain_on_channel_expired(local);

	ieee80211_queue_work(hw, &local->hw_roc_done);
}
EXPORT_SYMBOL_GPL(ieee80211_remain_on_channel_expired);

void ieee80211_roc_setup(struct ieee80211_local *local)
{
	INIT_WORK(&local->hw_roc_start, ieee80211_hw_roc_start);
	INIT_WORK(&local->hw_roc_done, ieee80211_hw_roc_done);
	INIT_LIST_HEAD(&local->roc_list);
}

void ieee80211_roc_purge(struct ieee80211_local *local,
			 struct ieee80211_sub_if_data *sdata)
{
	struct ieee80211_roc_work *roc, *tmp;
	LIST_HEAD(tmp_list);

	mutex_lock(&local->mtx);
	list_for_each_entry_safe(roc, tmp, &local->roc_list, list) {
		if (sdata && roc->sdata != sdata)
			continue;

		if (roc->started && local->ops->remain_on_channel) {
			/* can race, so ignore return value */
			drv_cancel_remain_on_channel(local);
		}

		list_move_tail(&roc->list, &tmp_list);
		roc->abort = true;
	}
	mutex_unlock(&local->mtx);

	list_for_each_entry_safe(roc, tmp, &tmp_list, list) {
		if (local->ops->remain_on_channel) {
			list_del(&roc->list);
			ieee80211_roc_notify_destroy(roc, true);
		} else {
			ieee80211_queue_delayed_work(&local->hw, &roc->work, 0);

			/* work will clean up etc */
			flush_delayed_work(&roc->work);
			WARN_ON(!roc->to_be_freed);
			kfree(roc);
		}
	}

	WARN_ON_ONCE(!list_empty(&tmp_list));
}<|MERGE_RESOLUTION|>--- conflicted
+++ resolved
@@ -354,10 +354,6 @@
 	if (!roc->started) {
 		struct ieee80211_roc_work *dep;
 
-<<<<<<< HEAD
-		/* start this ROC */
-		ieee80211_offchannel_stop_vifs(local);
-=======
 		WARN_ON(local->use_chanctx);
 
 		/* If actually operating on the desired channel (with at least
@@ -368,7 +364,6 @@
 		roc->on_channel = roc->chan == local->_oper_chandef.chan &&
 				  local->_oper_chandef.width != NL80211_CHAN_WIDTH_5 &&
 				  local->_oper_chandef.width != NL80211_CHAN_WIDTH_10;
->>>>>>> 2c316e69
 
 		/* start this ROC */
 		ieee80211_recalc_idle(local);
