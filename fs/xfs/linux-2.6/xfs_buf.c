--- conflicted
+++ resolved
@@ -920,11 +920,7 @@
 	if (atomic_read(&bp->b_pin_count) && (bp->b_flags & XBF_STALE))
 		xfs_log_force(bp->b_target->bt_mount, 0);
 	if (atomic_read(&bp->b_io_remaining))
-<<<<<<< HEAD
 		blk_flush_plug(current);
-=======
-		blk_run_backing_dev(bp->b_target->bt_bdi, NULL);
->>>>>>> 0e6e847f
 	down(&bp->b_sema);
 	XB_SET_OWNER(bp);
 
@@ -968,13 +964,7 @@
 		set_current_state(TASK_UNINTERRUPTIBLE);
 		if (atomic_read(&bp->b_pin_count) == 0)
 			break;
-<<<<<<< HEAD
 		io_schedule();
-=======
-		if (atomic_read(&bp->b_io_remaining))
-			blk_run_backing_dev(bp->b_target->bt_bdi, NULL);
-		schedule();
->>>>>>> 0e6e847f
 	}
 	remove_wait_queue(&bp->b_waiters, &wait);
 	set_current_state(TASK_RUNNING);
@@ -1320,11 +1310,7 @@
 	trace_xfs_buf_iowait(bp, _RET_IP_);
 
 	if (atomic_read(&bp->b_io_remaining))
-<<<<<<< HEAD
 		blk_flush_plug(current);
-=======
-		blk_run_backing_dev(bp->b_target->bt_bdi, NULL);
->>>>>>> 0e6e847f
 	wait_for_completion(&bp->b_iowait);
 
 	trace_xfs_buf_iowait_done(bp, _RET_IP_);
@@ -1530,43 +1516,6 @@
 }
 
 STATIC int
-<<<<<<< HEAD
-xfs_mapping_buftarg(
-	xfs_buftarg_t		*btp,
-	struct block_device	*bdev)
-{
-	struct backing_dev_info	*bdi;
-	struct inode		*inode;
-	struct address_space	*mapping;
-	static const struct address_space_operations mapping_aops = {
-		.migratepage = fail_migrate_page,
-	};
-
-	inode = new_inode(bdev->bd_inode->i_sb);
-	if (!inode) {
-		printk(KERN_WARNING
-			"XFS: Cannot allocate mapping inode for device %s\n",
-			XFS_BUFTARG_NAME(btp));
-		return ENOMEM;
-	}
-	inode->i_ino = get_next_ino();
-	inode->i_mode = S_IFBLK;
-	inode->i_bdev = bdev;
-	inode->i_rdev = bdev->bd_dev;
-	bdi = blk_get_backing_dev_info(bdev);
-	if (!bdi)
-		bdi = &default_backing_dev_info;
-	mapping = &inode->i_data;
-	mapping->a_ops = &mapping_aops;
-	mapping->backing_dev_info = bdi;
-	mapping_set_gfp_mask(mapping, GFP_NOFS);
-	btp->bt_mapping = mapping;
-	return 0;
-}
-
-STATIC int
-=======
->>>>>>> 0e6e847f
 xfs_alloc_delwrite_queue(
 	xfs_buftarg_t		*btp,
 	const char		*fsname)
@@ -1823,11 +1772,7 @@
 			count++;
 		}
 		if (count)
-<<<<<<< HEAD
 			blk_flush_plug(current);
-=======
-			blk_run_backing_dev(target->bt_bdi, NULL);
->>>>>>> 0e6e847f
 
 	} while (!kthread_should_stop());
 
@@ -1875,11 +1820,7 @@
 
 	if (wait) {
 		/* Expedite and wait for IO to complete. */
-<<<<<<< HEAD
 		blk_flush_plug(current);
-=======
-		blk_run_backing_dev(target->bt_bdi, NULL);
->>>>>>> 0e6e847f
 		while (!list_empty(&wait_list)) {
 			bp = list_first_entry(&wait_list, struct xfs_buf, b_list);
 
