--- conflicted
+++ resolved
@@ -629,11 +629,7 @@
 			ASSERT(XFS_FORCED_SHUTDOWN(lip->li_mountp));
 			xfs_trans_ail_remove(lip, SHUTDOWN_LOG_IO_ERROR);
 			xfs_buf_item_relse(bp);
-<<<<<<< HEAD
-		} else if (clean)
-=======
 		} else if (!dirty)
->>>>>>> bb176f67
 			xfs_buf_item_relse(bp);
 	}
 
