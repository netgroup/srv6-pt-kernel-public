/*
 * fs/dax.c - Direct Access filesystem code
 * Copyright (c) 2013-2014 Intel Corporation
 * Author: Matthew Wilcox <matthew.r.wilcox@intel.com>
 * Author: Ross Zwisler <ross.zwisler@linux.intel.com>
 *
 * This program is free software; you can redistribute it and/or modify it
 * under the terms and conditions of the GNU General Public License,
 * version 2, as published by the Free Software Foundation.
 *
 * This program is distributed in the hope it will be useful, but WITHOUT
 * ANY WARRANTY; without even the implied warranty of MERCHANTABILITY or
 * FITNESS FOR A PARTICULAR PURPOSE.  See the GNU General Public License for
 * more details.
 */

#include <linux/atomic.h>
#include <linux/blkdev.h>
#include <linux/buffer_head.h>
#include <linux/dax.h>
#include <linux/fs.h>
#include <linux/genhd.h>
#include <linux/highmem.h>
#include <linux/memcontrol.h>
#include <linux/mm.h>
#include <linux/mutex.h>
#include <linux/pagevec.h>
#include <linux/sched.h>
#include <linux/sched/signal.h>
#include <linux/uio.h>
#include <linux/vmstat.h>
#include <linux/pfn_t.h>
#include <linux/sizes.h>
#include <linux/mmu_notifier.h>
#include <linux/iomap.h>
#include "internal.h"

#define CREATE_TRACE_POINTS
#include <trace/events/fs_dax.h>

static inline unsigned int pe_order(enum page_entry_size pe_size)
{
	if (pe_size == PE_SIZE_PTE)
		return PAGE_SHIFT - PAGE_SHIFT;
	if (pe_size == PE_SIZE_PMD)
		return PMD_SHIFT - PAGE_SHIFT;
	if (pe_size == PE_SIZE_PUD)
		return PUD_SHIFT - PAGE_SHIFT;
	return ~0;
}

/* We choose 4096 entries - same as per-zone page wait tables */
#define DAX_WAIT_TABLE_BITS 12
#define DAX_WAIT_TABLE_ENTRIES (1 << DAX_WAIT_TABLE_BITS)

/* The 'colour' (ie low bits) within a PMD of a page offset.  */
#define PG_PMD_COLOUR	((PMD_SIZE >> PAGE_SHIFT) - 1)
#define PG_PMD_NR	(PMD_SIZE >> PAGE_SHIFT)

/* The order of a PMD entry */
#define PMD_ORDER	(PMD_SHIFT - PAGE_SHIFT)

static wait_queue_head_t wait_table[DAX_WAIT_TABLE_ENTRIES];

static int __init init_dax_wait_table(void)
{
	int i;

	for (i = 0; i < DAX_WAIT_TABLE_ENTRIES; i++)
		init_waitqueue_head(wait_table + i);
	return 0;
}
fs_initcall(init_dax_wait_table);

/*
 * DAX pagecache entries use XArray value entries so they can't be mistaken
 * for pages.  We use one bit for locking, one bit for the entry size (PMD)
 * and two more to tell us if the entry is a zero page or an empty entry that
 * is just used for locking.  In total four special bits.
 *
 * If the PMD bit isn't set the entry has size PAGE_SIZE, and if the ZERO_PAGE
 * and EMPTY bits aren't set the entry is a normal DAX entry with a filesystem
 * block allocation.
 */
#define DAX_SHIFT	(4)
#define DAX_LOCKED	(1UL << 0)
#define DAX_PMD		(1UL << 1)
#define DAX_ZERO_PAGE	(1UL << 2)
#define DAX_EMPTY	(1UL << 3)

static unsigned long dax_to_pfn(void *entry)
{
	return xa_to_value(entry) >> DAX_SHIFT;
}

static void *dax_make_entry(pfn_t pfn, unsigned long flags)
{
	return xa_mk_value(flags | (pfn_t_to_pfn(pfn) << DAX_SHIFT));
}

static void *dax_make_page_entry(struct page *page)
{
	pfn_t pfn = page_to_pfn_t(page);
	return dax_make_entry(pfn, PageHead(page) ? DAX_PMD : 0);
}

static bool dax_is_locked(void *entry)
{
	return xa_to_value(entry) & DAX_LOCKED;
}

static unsigned int dax_entry_order(void *entry)
{
	if (xa_to_value(entry) & DAX_PMD)
		return PMD_ORDER;
	return 0;
}

static int dax_is_pmd_entry(void *entry)
{
	return xa_to_value(entry) & DAX_PMD;
}

static int dax_is_pte_entry(void *entry)
{
	return !(xa_to_value(entry) & DAX_PMD);
}

static int dax_is_zero_entry(void *entry)
{
	return xa_to_value(entry) & DAX_ZERO_PAGE;
}

static int dax_is_empty_entry(void *entry)
{
	return xa_to_value(entry) & DAX_EMPTY;
}

/*
 * DAX page cache entry locking
 */
struct exceptional_entry_key {
	struct xarray *xa;
	pgoff_t entry_start;
};

struct wait_exceptional_entry_queue {
	wait_queue_entry_t wait;
	struct exceptional_entry_key key;
};

static wait_queue_head_t *dax_entry_waitqueue(struct xa_state *xas,
		void *entry, struct exceptional_entry_key *key)
{
	unsigned long hash;
	unsigned long index = xas->xa_index;

	/*
	 * If 'entry' is a PMD, align the 'index' that we use for the wait
	 * queue to the start of that PMD.  This ensures that all offsets in
	 * the range covered by the PMD map to the same bit lock.
	 */
	if (dax_is_pmd_entry(entry))
		index &= ~PG_PMD_COLOUR;
	key->xa = xas->xa;
	key->entry_start = index;

	hash = hash_long((unsigned long)xas->xa ^ index, DAX_WAIT_TABLE_BITS);
	return wait_table + hash;
}

static int wake_exceptional_entry_func(wait_queue_entry_t *wait,
		unsigned int mode, int sync, void *keyp)
{
	struct exceptional_entry_key *key = keyp;
	struct wait_exceptional_entry_queue *ewait =
		container_of(wait, struct wait_exceptional_entry_queue, wait);

	if (key->xa != ewait->key.xa ||
	    key->entry_start != ewait->key.entry_start)
		return 0;
	return autoremove_wake_function(wait, mode, sync, NULL);
}

/*
 * @entry may no longer be the entry at the index in the mapping.
 * The important information it's conveying is whether the entry at
 * this index used to be a PMD entry.
 */
static void dax_wake_entry(struct xa_state *xas, void *entry, bool wake_all)
{
	struct exceptional_entry_key key;
	wait_queue_head_t *wq;

	wq = dax_entry_waitqueue(xas, entry, &key);

	/*
	 * Checking for locked entry and prepare_to_wait_exclusive() happens
	 * under the i_pages lock, ditto for entry handling in our callers.
	 * So at this point all tasks that could have seen our entry locked
	 * must be in the waitqueue and the following check will see them.
	 */
	if (waitqueue_active(wq))
		__wake_up(wq, TASK_NORMAL, wake_all ? 0 : 1, &key);
}

/*
 * Look up entry in page cache, wait for it to become unlocked if it
 * is a DAX entry and return it.  The caller must subsequently call
 * put_unlocked_entry() if it did not lock the entry or dax_unlock_entry()
 * if it did.
 *
 * Must be called with the i_pages lock held.
 */
static void *get_unlocked_entry(struct xa_state *xas)
{
	void *entry;
	struct wait_exceptional_entry_queue ewait;
	wait_queue_head_t *wq;

	init_wait(&ewait.wait);
	ewait.wait.func = wake_exceptional_entry_func;

	for (;;) {
		entry = xas_load(xas);
		if (!entry || xa_is_internal(entry) ||
				WARN_ON_ONCE(!xa_is_value(entry)) ||
				!dax_is_locked(entry))
			return entry;

		wq = dax_entry_waitqueue(xas, entry, &ewait.key);
		prepare_to_wait_exclusive(wq, &ewait.wait,
					  TASK_UNINTERRUPTIBLE);
		xas_unlock_irq(xas);
		xas_reset(xas);
		schedule();
		finish_wait(wq, &ewait.wait);
		xas_lock_irq(xas);
	}
}

static void put_unlocked_entry(struct xa_state *xas, void *entry)
{
	/* If we were the only waiter woken, wake the next one */
	if (entry)
		dax_wake_entry(xas, entry, false);
}

/*
 * We used the xa_state to get the entry, but then we locked the entry and
 * dropped the xa_lock, so we know the xa_state is stale and must be reset
 * before use.
 */
static void dax_unlock_entry(struct xa_state *xas, void *entry)
{
	void *old;

	xas_reset(xas);
	xas_lock_irq(xas);
	old = xas_store(xas, entry);
	xas_unlock_irq(xas);
	BUG_ON(!dax_is_locked(old));
	dax_wake_entry(xas, entry, false);
}

/*
 * Return: The entry stored at this location before it was locked.
 */
static void *dax_lock_entry(struct xa_state *xas, void *entry)
{
	unsigned long v = xa_to_value(entry);
	return xas_store(xas, xa_mk_value(v | DAX_LOCKED));
}

static unsigned long dax_entry_size(void *entry)
{
	if (dax_is_zero_entry(entry))
		return 0;
	else if (dax_is_empty_entry(entry))
		return 0;
	else if (dax_is_pmd_entry(entry))
		return PMD_SIZE;
	else
		return PAGE_SIZE;
}

static unsigned long dax_end_pfn(void *entry)
{
	return dax_to_pfn(entry) + dax_entry_size(entry) / PAGE_SIZE;
}

/*
 * Iterate through all mapped pfns represented by an entry, i.e. skip
 * 'empty' and 'zero' entries.
 */
#define for_each_mapped_pfn(entry, pfn) \
	for (pfn = dax_to_pfn(entry); \
			pfn < dax_end_pfn(entry); pfn++)

/*
 * TODO: for reflink+dax we need a way to associate a single page with
 * multiple address_space instances at different linear_page_index()
 * offsets.
 */
static void dax_associate_entry(void *entry, struct address_space *mapping,
		struct vm_area_struct *vma, unsigned long address)
{
	unsigned long size = dax_entry_size(entry), pfn, index;
	int i = 0;

	if (IS_ENABLED(CONFIG_FS_DAX_LIMITED))
		return;

	index = linear_page_index(vma, address & ~(size - 1));
	for_each_mapped_pfn(entry, pfn) {
		struct page *page = pfn_to_page(pfn);

		WARN_ON_ONCE(page->mapping);
		page->mapping = mapping;
		page->index = index + i++;
	}
}

static void dax_disassociate_entry(void *entry, struct address_space *mapping,
		bool trunc)
{
	unsigned long pfn;

	if (IS_ENABLED(CONFIG_FS_DAX_LIMITED))
		return;

	for_each_mapped_pfn(entry, pfn) {
		struct page *page = pfn_to_page(pfn);

		WARN_ON_ONCE(trunc && page_ref_count(page) > 1);
		WARN_ON_ONCE(page->mapping && page->mapping != mapping);
		page->mapping = NULL;
		page->index = 0;
	}
}

static struct page *dax_busy_page(void *entry)
{
	unsigned long pfn;

	for_each_mapped_pfn(entry, pfn) {
		struct page *page = pfn_to_page(pfn);

		if (page_ref_count(page) > 1)
			return page;
	}
	return NULL;
}

bool dax_lock_mapping_entry(struct page *page)
{
	XA_STATE(xas, NULL, 0);
	void *entry;

	for (;;) {
		struct address_space *mapping = READ_ONCE(page->mapping);

		if (!dax_mapping(mapping))
			return false;

		/*
		 * In the device-dax case there's no need to lock, a
		 * struct dev_pagemap pin is sufficient to keep the
		 * inode alive, and we assume we have dev_pagemap pin
		 * otherwise we would not have a valid pfn_to_page()
		 * translation.
		 */
		if (S_ISCHR(mapping->host->i_mode))
			return true;

		xas.xa = &mapping->i_pages;
		xas_lock_irq(&xas);
		if (mapping != page->mapping) {
			xas_unlock_irq(&xas);
			continue;
		}
<<<<<<< HEAD
		index = page->index;

		entry = __get_unlocked_mapping_entry(mapping, index, &slot,
				entry_wait_revalidate);
		if (!entry) {
			xa_unlock_irq(&mapping->i_pages);
			break;
		} else if (IS_ERR(entry)) {
			xa_unlock_irq(&mapping->i_pages);
			WARN_ON_ONCE(PTR_ERR(entry) != -EAGAIN);
			continue;
=======
		xas_set(&xas, page->index);
		entry = xas_load(&xas);
		if (dax_is_locked(entry)) {
			entry = get_unlocked_entry(&xas);
			/* Did the page move while we slept? */
			if (dax_to_pfn(entry) != page_to_pfn(page)) {
				xas_unlock_irq(&xas);
				continue;
			}
>>>>>>> 3a08cd52
		}
		dax_lock_entry(&xas, entry);
		xas_unlock_irq(&xas);
		return true;
	}
}

void dax_unlock_mapping_entry(struct page *page)
{
	struct address_space *mapping = page->mapping;
	XA_STATE(xas, &mapping->i_pages, page->index);

	if (S_ISCHR(mapping->host->i_mode))
		return;

	dax_unlock_entry(&xas, dax_make_page_entry(page));
}

/*
 * Find page cache entry at given index. If it is a DAX entry, return it
 * with the entry locked. If the page cache doesn't contain an entry at
 * that index, add a locked empty entry.
 *
 * When requesting an entry with size DAX_PMD, grab_mapping_entry() will
 * either return that locked entry or will return VM_FAULT_FALLBACK.
 * This will happen if there are any PTE entries within the PMD range
 * that we are requesting.
 *
 * We always favor PTE entries over PMD entries. There isn't a flow where we
 * evict PTE entries in order to 'upgrade' them to a PMD entry.  A PMD
 * insertion will fail if it finds any PTE entries already in the tree, and a
 * PTE insertion will cause an existing PMD entry to be unmapped and
 * downgraded to PTE entries.  This happens for both PMD zero pages as
 * well as PMD empty entries.
 *
 * The exception to this downgrade path is for PMD entries that have
 * real storage backing them.  We will leave these real PMD entries in
 * the tree, and PTE writes will simply dirty the entire PMD entry.
 *
 * Note: Unlike filemap_fault() we don't honor FAULT_FLAG_RETRY flags. For
 * persistent memory the benefit is doubtful. We can add that later if we can
 * show it helps.
 *
 * On error, this function does not return an ERR_PTR.  Instead it returns
 * a VM_FAULT code, encoded as an xarray internal entry.  The ERR_PTR values
 * overlap with xarray value entries.
 */
static void *grab_mapping_entry(struct xa_state *xas,
		struct address_space *mapping, unsigned long size_flag)
{
	unsigned long index = xas->xa_index;
	bool pmd_downgrade = false; /* splitting PMD entry into PTE entries? */
	void *entry;

retry:
	xas_lock_irq(xas);
	entry = get_unlocked_entry(xas);
	if (xa_is_internal(entry))
		goto fallback;

	if (entry) {
		if (WARN_ON_ONCE(!xa_is_value(entry))) {
			xas_set_err(xas, EIO);
			goto out_unlock;
		}

		if (size_flag & DAX_PMD) {
			if (dax_is_pte_entry(entry)) {
				put_unlocked_entry(xas, entry);
				goto fallback;
			}
		} else { /* trying to grab a PTE entry */
			if (dax_is_pmd_entry(entry) &&
			    (dax_is_zero_entry(entry) ||
			     dax_is_empty_entry(entry))) {
				pmd_downgrade = true;
			}
		}
	}

	if (pmd_downgrade) {
		/*
		 * Make sure 'entry' remains valid while we drop
		 * the i_pages lock.
		 */
		dax_lock_entry(xas, entry);

		/*
		 * Besides huge zero pages the only other thing that gets
		 * downgraded are empty entries which don't need to be
		 * unmapped.
		 */
		if (dax_is_zero_entry(entry)) {
			xas_unlock_irq(xas);
			unmap_mapping_pages(mapping,
					xas->xa_index & ~PG_PMD_COLOUR,
					PG_PMD_NR, false);
			xas_reset(xas);
			xas_lock_irq(xas);
		}

		dax_disassociate_entry(entry, mapping, false);
		xas_store(xas, NULL);	/* undo the PMD join */
		dax_wake_entry(xas, entry, true);
		mapping->nrexceptional--;
		entry = NULL;
		xas_set(xas, index);
	}

	if (entry) {
		dax_lock_entry(xas, entry);
	} else {
		entry = dax_make_entry(pfn_to_pfn_t(0), size_flag | DAX_EMPTY);
		dax_lock_entry(xas, entry);
		if (xas_error(xas))
			goto out_unlock;
		mapping->nrexceptional++;
	}

out_unlock:
	xas_unlock_irq(xas);
	if (xas_nomem(xas, mapping_gfp_mask(mapping) & ~__GFP_HIGHMEM))
		goto retry;
	if (xas->xa_node == XA_ERROR(-ENOMEM))
		return xa_mk_internal(VM_FAULT_OOM);
	if (xas_error(xas))
		return xa_mk_internal(VM_FAULT_SIGBUS);
	return entry;
fallback:
	xas_unlock_irq(xas);
	return xa_mk_internal(VM_FAULT_FALLBACK);
}

/**
 * dax_layout_busy_page - find first pinned page in @mapping
 * @mapping: address space to scan for a page with ref count > 1
 *
 * DAX requires ZONE_DEVICE mapped pages. These pages are never
 * 'onlined' to the page allocator so they are considered idle when
 * page->count == 1. A filesystem uses this interface to determine if
 * any page in the mapping is busy, i.e. for DMA, or other
 * get_user_pages() usages.
 *
 * It is expected that the filesystem is holding locks to block the
 * establishment of new mappings in this address_space. I.e. it expects
 * to be able to run unmap_mapping_range() and subsequently not race
 * mapping_mapped() becoming true.
 */
struct page *dax_layout_busy_page(struct address_space *mapping)
{
	XA_STATE(xas, &mapping->i_pages, 0);
	void *entry;
	unsigned int scanned = 0;
	struct page *page = NULL;

	/*
	 * In the 'limited' case get_user_pages() for dax is disabled.
	 */
	if (IS_ENABLED(CONFIG_FS_DAX_LIMITED))
		return NULL;

	if (!dax_mapping(mapping) || !mapping_mapped(mapping))
		return NULL;

	/*
	 * If we race get_user_pages_fast() here either we'll see the
	 * elevated page count in the iteration and wait, or
	 * get_user_pages_fast() will see that the page it took a reference
	 * against is no longer mapped in the page tables and bail to the
	 * get_user_pages() slow path.  The slow path is protected by
	 * pte_lock() and pmd_lock(). New references are not taken without
	 * holding those locks, and unmap_mapping_range() will not zero the
	 * pte or pmd without holding the respective lock, so we are
	 * guaranteed to either see new references or prevent new
	 * references from being established.
	 */
	unmap_mapping_range(mapping, 0, 0, 1);

<<<<<<< HEAD
	while (index < end && pagevec_lookup_entries(&pvec, mapping, index,
				min(end - index, (pgoff_t)PAGEVEC_SIZE),
				indices)) {
		pgoff_t nr_pages = 1;

		for (i = 0; i < pagevec_count(&pvec); i++) {
			struct page *pvec_ent = pvec.pages[i];
			void *entry;

			index = indices[i];
			if (index >= end)
				break;

			if (WARN_ON_ONCE(
			     !radix_tree_exceptional_entry(pvec_ent)))
				continue;

			xa_lock_irq(&mapping->i_pages);
			entry = get_unlocked_mapping_entry(mapping, index, NULL);
			if (entry) {
				page = dax_busy_page(entry);
				/*
				 * Account for multi-order entries at
				 * the end of the pagevec.
				 */
				if (i + 1 >= pagevec_count(&pvec))
					nr_pages = 1UL << dax_radix_order(entry);
			}
			put_unlocked_mapping_entry(mapping, index, entry);
			xa_unlock_irq(&mapping->i_pages);
			if (page)
				break;
		}

		/*
		 * We don't expect normal struct page entries to exist in our
		 * tree, but we keep these pagevec calls so that this code is
		 * consistent with the common pattern for handling pagevecs
		 * throughout the kernel.
		 */
		pagevec_remove_exceptionals(&pvec);
		pagevec_release(&pvec);
		index += nr_pages;

=======
	xas_lock_irq(&xas);
	xas_for_each(&xas, entry, ULONG_MAX) {
		if (WARN_ON_ONCE(!xa_is_value(entry)))
			continue;
		if (unlikely(dax_is_locked(entry)))
			entry = get_unlocked_entry(&xas);
		if (entry)
			page = dax_busy_page(entry);
		put_unlocked_entry(&xas, entry);
>>>>>>> 3a08cd52
		if (page)
			break;
		if (++scanned % XA_CHECK_SCHED)
			continue;

		xas_pause(&xas);
		xas_unlock_irq(&xas);
		cond_resched();
		xas_lock_irq(&xas);
	}
	xas_unlock_irq(&xas);
	return page;
}
EXPORT_SYMBOL_GPL(dax_layout_busy_page);

static int __dax_invalidate_entry(struct address_space *mapping,
					  pgoff_t index, bool trunc)
{
	XA_STATE(xas, &mapping->i_pages, index);
	int ret = 0;
	void *entry;

	xas_lock_irq(&xas);
	entry = get_unlocked_entry(&xas);
	if (!entry || WARN_ON_ONCE(!xa_is_value(entry)))
		goto out;
	if (!trunc &&
	    (xas_get_mark(&xas, PAGECACHE_TAG_DIRTY) ||
	     xas_get_mark(&xas, PAGECACHE_TAG_TOWRITE)))
		goto out;
	dax_disassociate_entry(entry, mapping, trunc);
	xas_store(&xas, NULL);
	mapping->nrexceptional--;
	ret = 1;
out:
	put_unlocked_entry(&xas, entry);
	xas_unlock_irq(&xas);
	return ret;
}

/*
 * Delete DAX entry at @index from @mapping.  Wait for it
 * to be unlocked before deleting it.
 */
int dax_delete_mapping_entry(struct address_space *mapping, pgoff_t index)
{
	int ret = __dax_invalidate_entry(mapping, index, true);

	/*
	 * This gets called from truncate / punch_hole path. As such, the caller
	 * must hold locks protecting against concurrent modifications of the
	 * page cache (usually fs-private i_mmap_sem for writing). Since the
	 * caller has seen a DAX entry for this index, we better find it
	 * at that index as well...
	 */
	WARN_ON_ONCE(!ret);
	return ret;
}

/*
 * Invalidate DAX entry if it is clean.
 */
int dax_invalidate_mapping_entry_sync(struct address_space *mapping,
				      pgoff_t index)
{
	return __dax_invalidate_entry(mapping, index, false);
}

static int copy_user_dax(struct block_device *bdev, struct dax_device *dax_dev,
		sector_t sector, size_t size, struct page *to,
		unsigned long vaddr)
{
	void *vto, *kaddr;
	pgoff_t pgoff;
	long rc;
	int id;

	rc = bdev_dax_pgoff(bdev, sector, size, &pgoff);
	if (rc)
		return rc;

	id = dax_read_lock();
	rc = dax_direct_access(dax_dev, pgoff, PHYS_PFN(size), &kaddr, NULL);
	if (rc < 0) {
		dax_read_unlock(id);
		return rc;
	}
	vto = kmap_atomic(to);
	copy_user_page(vto, (void __force *)kaddr, vaddr, to);
	kunmap_atomic(vto);
	dax_read_unlock(id);
	return 0;
}

/*
 * By this point grab_mapping_entry() has ensured that we have a locked entry
 * of the appropriate size so we don't have to worry about downgrading PMDs to
 * PTEs.  If we happen to be trying to insert a PTE and there is a PMD
 * already in the tree, we will skip the insertion and just dirty the PMD as
 * appropriate.
 */
static void *dax_insert_entry(struct xa_state *xas,
		struct address_space *mapping, struct vm_fault *vmf,
		void *entry, pfn_t pfn, unsigned long flags, bool dirty)
{
	void *new_entry = dax_make_entry(pfn, flags);

	if (dirty)
		__mark_inode_dirty(mapping->host, I_DIRTY_PAGES);

	if (dax_is_zero_entry(entry) && !(flags & DAX_ZERO_PAGE)) {
		unsigned long index = xas->xa_index;
		/* we are replacing a zero page with block mapping */
		if (dax_is_pmd_entry(entry))
			unmap_mapping_pages(mapping, index & ~PG_PMD_COLOUR,
					PG_PMD_NR, false);
		else /* pte entry */
			unmap_mapping_pages(mapping, index, 1, false);
	}

	xas_reset(xas);
	xas_lock_irq(xas);
	if (dax_entry_size(entry) != dax_entry_size(new_entry)) {
		dax_disassociate_entry(entry, mapping, false);
		dax_associate_entry(new_entry, mapping, vmf->vma, vmf->address);
	}

	if (dax_is_zero_entry(entry) || dax_is_empty_entry(entry)) {
		/*
		 * Only swap our new entry into the page cache if the current
		 * entry is a zero page or an empty entry.  If a normal PTE or
		 * PMD entry is already in the cache, we leave it alone.  This
		 * means that if we are trying to insert a PTE and the
		 * existing entry is a PMD, we will just leave the PMD in the
		 * tree and dirty it if necessary.
		 */
		void *old = dax_lock_entry(xas, new_entry);
		WARN_ON_ONCE(old != xa_mk_value(xa_to_value(entry) |
					DAX_LOCKED));
		entry = new_entry;
	} else {
		xas_load(xas);	/* Walk the xa_state */
	}

	if (dirty)
		xas_set_mark(xas, PAGECACHE_TAG_DIRTY);

	xas_unlock_irq(xas);
	return entry;
}

static inline
unsigned long pgoff_address(pgoff_t pgoff, struct vm_area_struct *vma)
{
	unsigned long address;

	address = vma->vm_start + ((pgoff - vma->vm_pgoff) << PAGE_SHIFT);
	VM_BUG_ON_VMA(address < vma->vm_start || address >= vma->vm_end, vma);
	return address;
}

/* Walk all mappings of a given index of a file and writeprotect them */
static void dax_entry_mkclean(struct address_space *mapping, pgoff_t index,
		unsigned long pfn)
{
	struct vm_area_struct *vma;
	pte_t pte, *ptep = NULL;
	pmd_t *pmdp = NULL;
	spinlock_t *ptl;

	i_mmap_lock_read(mapping);
	vma_interval_tree_foreach(vma, &mapping->i_mmap, index, index) {
		unsigned long address, start, end;

		cond_resched();

		if (!(vma->vm_flags & VM_SHARED))
			continue;

		address = pgoff_address(index, vma);

		/*
		 * Note because we provide start/end to follow_pte_pmd it will
		 * call mmu_notifier_invalidate_range_start() on our behalf
		 * before taking any lock.
		 */
		if (follow_pte_pmd(vma->vm_mm, address, &start, &end, &ptep, &pmdp, &ptl))
			continue;

		/*
		 * No need to call mmu_notifier_invalidate_range() as we are
		 * downgrading page table protection not changing it to point
		 * to a new page.
		 *
		 * See Documentation/vm/mmu_notifier.rst
		 */
		if (pmdp) {
#ifdef CONFIG_FS_DAX_PMD
			pmd_t pmd;

			if (pfn != pmd_pfn(*pmdp))
				goto unlock_pmd;
			if (!pmd_dirty(*pmdp) && !pmd_write(*pmdp))
				goto unlock_pmd;

			flush_cache_page(vma, address, pfn);
			pmd = pmdp_huge_clear_flush(vma, address, pmdp);
			pmd = pmd_wrprotect(pmd);
			pmd = pmd_mkclean(pmd);
			set_pmd_at(vma->vm_mm, address, pmdp, pmd);
unlock_pmd:
#endif
			spin_unlock(ptl);
		} else {
			if (pfn != pte_pfn(*ptep))
				goto unlock_pte;
			if (!pte_dirty(*ptep) && !pte_write(*ptep))
				goto unlock_pte;

			flush_cache_page(vma, address, pfn);
			pte = ptep_clear_flush(vma, address, ptep);
			pte = pte_wrprotect(pte);
			pte = pte_mkclean(pte);
			set_pte_at(vma->vm_mm, address, ptep, pte);
unlock_pte:
			pte_unmap_unlock(ptep, ptl);
		}

		mmu_notifier_invalidate_range_end(vma->vm_mm, start, end);
	}
	i_mmap_unlock_read(mapping);
}

static int dax_writeback_one(struct xa_state *xas, struct dax_device *dax_dev,
		struct address_space *mapping, void *entry)
{
	unsigned long pfn;
	long ret = 0;
	size_t size;

	/*
	 * A page got tagged dirty in DAX mapping? Something is seriously
	 * wrong.
	 */
	if (WARN_ON(!xa_is_value(entry)))
		return -EIO;

	if (unlikely(dax_is_locked(entry))) {
		void *old_entry = entry;

		entry = get_unlocked_entry(xas);

		/* Entry got punched out / reallocated? */
		if (!entry || WARN_ON_ONCE(!xa_is_value(entry)))
			goto put_unlocked;
		/*
		 * Entry got reallocated elsewhere? No need to writeback.
		 * We have to compare pfns as we must not bail out due to
		 * difference in lockbit or entry type.
		 */
		if (dax_to_pfn(old_entry) != dax_to_pfn(entry))
			goto put_unlocked;
		if (WARN_ON_ONCE(dax_is_empty_entry(entry) ||
					dax_is_zero_entry(entry))) {
			ret = -EIO;
			goto put_unlocked;
		}

		/* Another fsync thread may have already done this entry */
		if (!xas_get_mark(xas, PAGECACHE_TAG_TOWRITE))
			goto put_unlocked;
	}

	/* Lock the entry to serialize with page faults */
	dax_lock_entry(xas, entry);

	/*
	 * We can clear the tag now but we have to be careful so that concurrent
	 * dax_writeback_one() calls for the same index cannot finish before we
	 * actually flush the caches. This is achieved as the calls will look
	 * at the entry only under the i_pages lock and once they do that
	 * they will see the entry locked and wait for it to unlock.
	 */
	xas_clear_mark(xas, PAGECACHE_TAG_TOWRITE);
	xas_unlock_irq(xas);

	/*
	 * Even if dax_writeback_mapping_range() was given a wbc->range_start
	 * in the middle of a PMD, the 'index' we are given will be aligned to
	 * the start index of the PMD, as will the pfn we pull from 'entry'.
	 * This allows us to flush for PMD_SIZE and not have to worry about
	 * partial PMD writebacks.
	 */
	pfn = dax_to_pfn(entry);
	size = PAGE_SIZE << dax_entry_order(entry);

	dax_entry_mkclean(mapping, xas->xa_index, pfn);
	dax_flush(dax_dev, page_address(pfn_to_page(pfn)), size);
	/*
	 * After we have flushed the cache, we can clear the dirty tag. There
	 * cannot be new dirty data in the pfn after the flush has completed as
	 * the pfn mappings are writeprotected and fault waits for mapping
	 * entry lock.
	 */
	xas_reset(xas);
	xas_lock_irq(xas);
	xas_store(xas, entry);
	xas_clear_mark(xas, PAGECACHE_TAG_DIRTY);
	dax_wake_entry(xas, entry, false);

	trace_dax_writeback_one(mapping->host, xas->xa_index,
			size >> PAGE_SHIFT);
	return ret;

 put_unlocked:
	put_unlocked_entry(xas, entry);
	return ret;
}

/*
 * Flush the mapping to the persistent domain within the byte range of [start,
 * end]. This is required by data integrity operations to ensure file data is
 * on persistent storage prior to completion of the operation.
 */
int dax_writeback_mapping_range(struct address_space *mapping,
		struct block_device *bdev, struct writeback_control *wbc)
{
	XA_STATE(xas, &mapping->i_pages, wbc->range_start >> PAGE_SHIFT);
	struct inode *inode = mapping->host;
	pgoff_t end_index = wbc->range_end >> PAGE_SHIFT;
	struct dax_device *dax_dev;
	void *entry;
	int ret = 0;
	unsigned int scanned = 0;

	if (WARN_ON_ONCE(inode->i_blkbits != PAGE_SHIFT))
		return -EIO;

	if (!mapping->nrexceptional || wbc->sync_mode != WB_SYNC_ALL)
		return 0;

	dax_dev = dax_get_by_host(bdev->bd_disk->disk_name);
	if (!dax_dev)
		return -EIO;

	trace_dax_writeback_range(inode, xas.xa_index, end_index);

	tag_pages_for_writeback(mapping, xas.xa_index, end_index);

	xas_lock_irq(&xas);
	xas_for_each_marked(&xas, entry, end_index, PAGECACHE_TAG_TOWRITE) {
		ret = dax_writeback_one(&xas, dax_dev, mapping, entry);
		if (ret < 0) {
			mapping_set_error(mapping, ret);
			break;
		}
		if (++scanned % XA_CHECK_SCHED)
			continue;

		xas_pause(&xas);
		xas_unlock_irq(&xas);
		cond_resched();
		xas_lock_irq(&xas);
	}
	xas_unlock_irq(&xas);
	put_dax(dax_dev);
	trace_dax_writeback_range_done(inode, xas.xa_index, end_index);
	return ret;
}
EXPORT_SYMBOL_GPL(dax_writeback_mapping_range);

static sector_t dax_iomap_sector(struct iomap *iomap, loff_t pos)
{
	return (iomap->addr + (pos & PAGE_MASK) - iomap->offset) >> 9;
}

static int dax_iomap_pfn(struct iomap *iomap, loff_t pos, size_t size,
			 pfn_t *pfnp)
{
	const sector_t sector = dax_iomap_sector(iomap, pos);
	pgoff_t pgoff;
	int id, rc;
	long length;

	rc = bdev_dax_pgoff(iomap->bdev, sector, size, &pgoff);
	if (rc)
		return rc;
	id = dax_read_lock();
	length = dax_direct_access(iomap->dax_dev, pgoff, PHYS_PFN(size),
				   NULL, pfnp);
	if (length < 0) {
		rc = length;
		goto out;
	}
	rc = -EINVAL;
	if (PFN_PHYS(length) < size)
		goto out;
	if (pfn_t_to_pfn(*pfnp) & (PHYS_PFN(size)-1))
		goto out;
	/* For larger pages we need devmap */
	if (length > 1 && !pfn_t_devmap(*pfnp))
		goto out;
	rc = 0;
out:
	dax_read_unlock(id);
	return rc;
}

/*
 * The user has performed a load from a hole in the file.  Allocating a new
 * page in the file would cause excessive storage usage for workloads with
 * sparse files.  Instead we insert a read-only mapping of the 4k zero page.
 * If this page is ever written to we will re-fault and change the mapping to
 * point to real DAX storage instead.
 */
static vm_fault_t dax_load_hole(struct xa_state *xas,
		struct address_space *mapping, void **entry,
		struct vm_fault *vmf)
{
	struct inode *inode = mapping->host;
	unsigned long vaddr = vmf->address;
	pfn_t pfn = pfn_to_pfn_t(my_zero_pfn(vaddr));
	vm_fault_t ret;

	*entry = dax_insert_entry(xas, mapping, vmf, *entry, pfn,
			DAX_ZERO_PAGE, false);

	ret = vmf_insert_mixed(vmf->vma, vaddr, pfn);
	trace_dax_load_hole(inode, vmf, ret);
	return ret;
}

static bool dax_range_is_aligned(struct block_device *bdev,
				 unsigned int offset, unsigned int length)
{
	unsigned short sector_size = bdev_logical_block_size(bdev);

	if (!IS_ALIGNED(offset, sector_size))
		return false;
	if (!IS_ALIGNED(length, sector_size))
		return false;

	return true;
}

int __dax_zero_page_range(struct block_device *bdev,
		struct dax_device *dax_dev, sector_t sector,
		unsigned int offset, unsigned int size)
{
	if (dax_range_is_aligned(bdev, offset, size)) {
		sector_t start_sector = sector + (offset >> 9);

		return blkdev_issue_zeroout(bdev, start_sector,
				size >> 9, GFP_NOFS, 0);
	} else {
		pgoff_t pgoff;
		long rc, id;
		void *kaddr;

		rc = bdev_dax_pgoff(bdev, sector, PAGE_SIZE, &pgoff);
		if (rc)
			return rc;

		id = dax_read_lock();
		rc = dax_direct_access(dax_dev, pgoff, 1, &kaddr, NULL);
		if (rc < 0) {
			dax_read_unlock(id);
			return rc;
		}
		memset(kaddr + offset, 0, size);
		dax_flush(dax_dev, kaddr + offset, size);
		dax_read_unlock(id);
	}
	return 0;
}
EXPORT_SYMBOL_GPL(__dax_zero_page_range);

static loff_t
dax_iomap_actor(struct inode *inode, loff_t pos, loff_t length, void *data,
		struct iomap *iomap)
{
	struct block_device *bdev = iomap->bdev;
	struct dax_device *dax_dev = iomap->dax_dev;
	struct iov_iter *iter = data;
	loff_t end = pos + length, done = 0;
	ssize_t ret = 0;
	size_t xfer;
	int id;

	if (iov_iter_rw(iter) == READ) {
		end = min(end, i_size_read(inode));
		if (pos >= end)
			return 0;

		if (iomap->type == IOMAP_HOLE || iomap->type == IOMAP_UNWRITTEN)
			return iov_iter_zero(min(length, end - pos), iter);
	}

	if (WARN_ON_ONCE(iomap->type != IOMAP_MAPPED))
		return -EIO;

	/*
	 * Write can allocate block for an area which has a hole page mapped
	 * into page tables. We have to tear down these mappings so that data
	 * written by write(2) is visible in mmap.
	 */
	if (iomap->flags & IOMAP_F_NEW) {
		invalidate_inode_pages2_range(inode->i_mapping,
					      pos >> PAGE_SHIFT,
					      (end - 1) >> PAGE_SHIFT);
	}

	id = dax_read_lock();
	while (pos < end) {
		unsigned offset = pos & (PAGE_SIZE - 1);
		const size_t size = ALIGN(length + offset, PAGE_SIZE);
		const sector_t sector = dax_iomap_sector(iomap, pos);
		ssize_t map_len;
		pgoff_t pgoff;
		void *kaddr;

		if (fatal_signal_pending(current)) {
			ret = -EINTR;
			break;
		}

		ret = bdev_dax_pgoff(bdev, sector, size, &pgoff);
		if (ret)
			break;

		map_len = dax_direct_access(dax_dev, pgoff, PHYS_PFN(size),
				&kaddr, NULL);
		if (map_len < 0) {
			ret = map_len;
			break;
		}

		map_len = PFN_PHYS(map_len);
		kaddr += offset;
		map_len -= offset;
		if (map_len > end - pos)
			map_len = end - pos;

		/*
		 * The userspace address for the memory copy has already been
		 * validated via access_ok() in either vfs_read() or
		 * vfs_write(), depending on which operation we are doing.
		 */
		if (iov_iter_rw(iter) == WRITE)
			xfer = dax_copy_from_iter(dax_dev, pgoff, kaddr,
					map_len, iter);
		else
			xfer = dax_copy_to_iter(dax_dev, pgoff, kaddr,
					map_len, iter);

		pos += xfer;
		length -= xfer;
		done += xfer;

		if (xfer == 0)
			ret = -EFAULT;
		if (xfer < map_len)
			break;
	}
	dax_read_unlock(id);

	return done ? done : ret;
}

/**
 * dax_iomap_rw - Perform I/O to a DAX file
 * @iocb:	The control block for this I/O
 * @iter:	The addresses to do I/O from or to
 * @ops:	iomap ops passed from the file system
 *
 * This function performs read and write operations to directly mapped
 * persistent memory.  The callers needs to take care of read/write exclusion
 * and evicting any page cache pages in the region under I/O.
 */
ssize_t
dax_iomap_rw(struct kiocb *iocb, struct iov_iter *iter,
		const struct iomap_ops *ops)
{
	struct address_space *mapping = iocb->ki_filp->f_mapping;
	struct inode *inode = mapping->host;
	loff_t pos = iocb->ki_pos, ret = 0, done = 0;
	unsigned flags = 0;

	if (iov_iter_rw(iter) == WRITE) {
		lockdep_assert_held_exclusive(&inode->i_rwsem);
		flags |= IOMAP_WRITE;
	} else {
		lockdep_assert_held(&inode->i_rwsem);
	}

	while (iov_iter_count(iter)) {
		ret = iomap_apply(inode, pos, iov_iter_count(iter), flags, ops,
				iter, dax_iomap_actor);
		if (ret <= 0)
			break;
		pos += ret;
		done += ret;
	}

	iocb->ki_pos += done;
	return done ? done : ret;
}
EXPORT_SYMBOL_GPL(dax_iomap_rw);

static vm_fault_t dax_fault_return(int error)
{
	if (error == 0)
		return VM_FAULT_NOPAGE;
	if (error == -ENOMEM)
		return VM_FAULT_OOM;
	return VM_FAULT_SIGBUS;
}

/*
 * MAP_SYNC on a dax mapping guarantees dirty metadata is
 * flushed on write-faults (non-cow), but not read-faults.
 */
static bool dax_fault_is_synchronous(unsigned long flags,
		struct vm_area_struct *vma, struct iomap *iomap)
{
	return (flags & IOMAP_WRITE) && (vma->vm_flags & VM_SYNC)
		&& (iomap->flags & IOMAP_F_DIRTY);
}

static vm_fault_t dax_iomap_pte_fault(struct vm_fault *vmf, pfn_t *pfnp,
			       int *iomap_errp, const struct iomap_ops *ops)
{
	struct vm_area_struct *vma = vmf->vma;
	struct address_space *mapping = vma->vm_file->f_mapping;
	XA_STATE(xas, &mapping->i_pages, vmf->pgoff);
	struct inode *inode = mapping->host;
	unsigned long vaddr = vmf->address;
	loff_t pos = (loff_t)vmf->pgoff << PAGE_SHIFT;
	struct iomap iomap = { 0 };
	unsigned flags = IOMAP_FAULT;
	int error, major = 0;
	bool write = vmf->flags & FAULT_FLAG_WRITE;
	bool sync;
	vm_fault_t ret = 0;
	void *entry;
	pfn_t pfn;

	trace_dax_pte_fault(inode, vmf, ret);
	/*
	 * Check whether offset isn't beyond end of file now. Caller is supposed
	 * to hold locks serializing us with truncate / punch hole so this is
	 * a reliable test.
	 */
	if (pos >= i_size_read(inode)) {
		ret = VM_FAULT_SIGBUS;
		goto out;
	}

	if (write && !vmf->cow_page)
		flags |= IOMAP_WRITE;

	entry = grab_mapping_entry(&xas, mapping, 0);
	if (xa_is_internal(entry)) {
		ret = xa_to_internal(entry);
		goto out;
	}

	/*
	 * It is possible, particularly with mixed reads & writes to private
	 * mappings, that we have raced with a PMD fault that overlaps with
	 * the PTE we need to set up.  If so just return and the fault will be
	 * retried.
	 */
	if (pmd_trans_huge(*vmf->pmd) || pmd_devmap(*vmf->pmd)) {
		ret = VM_FAULT_NOPAGE;
		goto unlock_entry;
	}

	/*
	 * Note that we don't bother to use iomap_apply here: DAX required
	 * the file system block size to be equal the page size, which means
	 * that we never have to deal with more than a single extent here.
	 */
	error = ops->iomap_begin(inode, pos, PAGE_SIZE, flags, &iomap);
	if (iomap_errp)
		*iomap_errp = error;
	if (error) {
		ret = dax_fault_return(error);
		goto unlock_entry;
	}
	if (WARN_ON_ONCE(iomap.offset + iomap.length < pos + PAGE_SIZE)) {
		error = -EIO;	/* fs corruption? */
		goto error_finish_iomap;
	}

	if (vmf->cow_page) {
		sector_t sector = dax_iomap_sector(&iomap, pos);

		switch (iomap.type) {
		case IOMAP_HOLE:
		case IOMAP_UNWRITTEN:
			clear_user_highpage(vmf->cow_page, vaddr);
			break;
		case IOMAP_MAPPED:
			error = copy_user_dax(iomap.bdev, iomap.dax_dev,
					sector, PAGE_SIZE, vmf->cow_page, vaddr);
			break;
		default:
			WARN_ON_ONCE(1);
			error = -EIO;
			break;
		}

		if (error)
			goto error_finish_iomap;

		__SetPageUptodate(vmf->cow_page);
		ret = finish_fault(vmf);
		if (!ret)
			ret = VM_FAULT_DONE_COW;
		goto finish_iomap;
	}

	sync = dax_fault_is_synchronous(flags, vma, &iomap);

	switch (iomap.type) {
	case IOMAP_MAPPED:
		if (iomap.flags & IOMAP_F_NEW) {
			count_vm_event(PGMAJFAULT);
			count_memcg_event_mm(vma->vm_mm, PGMAJFAULT);
			major = VM_FAULT_MAJOR;
		}
		error = dax_iomap_pfn(&iomap, pos, PAGE_SIZE, &pfn);
		if (error < 0)
			goto error_finish_iomap;

		entry = dax_insert_entry(&xas, mapping, vmf, entry, pfn,
						 0, write && !sync);

		/*
		 * If we are doing synchronous page fault and inode needs fsync,
		 * we can insert PTE into page tables only after that happens.
		 * Skip insertion for now and return the pfn so that caller can
		 * insert it after fsync is done.
		 */
		if (sync) {
			if (WARN_ON_ONCE(!pfnp)) {
				error = -EIO;
				goto error_finish_iomap;
			}
			*pfnp = pfn;
			ret = VM_FAULT_NEEDDSYNC | major;
			goto finish_iomap;
		}
		trace_dax_insert_mapping(inode, vmf, entry);
		if (write)
			ret = vmf_insert_mixed_mkwrite(vma, vaddr, pfn);
		else
			ret = vmf_insert_mixed(vma, vaddr, pfn);

		goto finish_iomap;
	case IOMAP_UNWRITTEN:
	case IOMAP_HOLE:
		if (!write) {
			ret = dax_load_hole(&xas, mapping, &entry, vmf);
			goto finish_iomap;
		}
		/*FALLTHRU*/
	default:
		WARN_ON_ONCE(1);
		error = -EIO;
		break;
	}

 error_finish_iomap:
	ret = dax_fault_return(error);
 finish_iomap:
	if (ops->iomap_end) {
		int copied = PAGE_SIZE;

		if (ret & VM_FAULT_ERROR)
			copied = 0;
		/*
		 * The fault is done by now and there's no way back (other
		 * thread may be already happily using PTE we have installed).
		 * Just ignore error from ->iomap_end since we cannot do much
		 * with it.
		 */
		ops->iomap_end(inode, pos, PAGE_SIZE, copied, flags, &iomap);
	}
 unlock_entry:
	dax_unlock_entry(&xas, entry);
 out:
	trace_dax_pte_fault_done(inode, vmf, ret);
	return ret | major;
}

#ifdef CONFIG_FS_DAX_PMD
static vm_fault_t dax_pmd_load_hole(struct xa_state *xas, struct vm_fault *vmf,
		struct iomap *iomap, void **entry)
{
	struct address_space *mapping = vmf->vma->vm_file->f_mapping;
	unsigned long pmd_addr = vmf->address & PMD_MASK;
	struct inode *inode = mapping->host;
	struct page *zero_page;
	spinlock_t *ptl;
	pmd_t pmd_entry;
	pfn_t pfn;

	zero_page = mm_get_huge_zero_page(vmf->vma->vm_mm);

	if (unlikely(!zero_page))
		goto fallback;

	pfn = page_to_pfn_t(zero_page);
	*entry = dax_insert_entry(xas, mapping, vmf, *entry, pfn,
			DAX_PMD | DAX_ZERO_PAGE, false);

	ptl = pmd_lock(vmf->vma->vm_mm, vmf->pmd);
	if (!pmd_none(*(vmf->pmd))) {
		spin_unlock(ptl);
		goto fallback;
	}

	pmd_entry = mk_pmd(zero_page, vmf->vma->vm_page_prot);
	pmd_entry = pmd_mkhuge(pmd_entry);
	set_pmd_at(vmf->vma->vm_mm, pmd_addr, vmf->pmd, pmd_entry);
	spin_unlock(ptl);
	trace_dax_pmd_load_hole(inode, vmf, zero_page, *entry);
	return VM_FAULT_NOPAGE;

fallback:
	trace_dax_pmd_load_hole_fallback(inode, vmf, zero_page, *entry);
	return VM_FAULT_FALLBACK;
}

static vm_fault_t dax_iomap_pmd_fault(struct vm_fault *vmf, pfn_t *pfnp,
			       const struct iomap_ops *ops)
{
	struct vm_area_struct *vma = vmf->vma;
	struct address_space *mapping = vma->vm_file->f_mapping;
	XA_STATE_ORDER(xas, &mapping->i_pages, vmf->pgoff, PMD_ORDER);
	unsigned long pmd_addr = vmf->address & PMD_MASK;
	bool write = vmf->flags & FAULT_FLAG_WRITE;
	bool sync;
	unsigned int iomap_flags = (write ? IOMAP_WRITE : 0) | IOMAP_FAULT;
	struct inode *inode = mapping->host;
	vm_fault_t result = VM_FAULT_FALLBACK;
	struct iomap iomap = { 0 };
	pgoff_t max_pgoff;
	void *entry;
	loff_t pos;
	int error;
	pfn_t pfn;

	/*
	 * Check whether offset isn't beyond end of file now. Caller is
	 * supposed to hold locks serializing us with truncate / punch hole so
	 * this is a reliable test.
	 */
	max_pgoff = DIV_ROUND_UP(i_size_read(inode), PAGE_SIZE);

	trace_dax_pmd_fault(inode, vmf, max_pgoff, 0);

	/*
	 * Make sure that the faulting address's PMD offset (color) matches
	 * the PMD offset from the start of the file.  This is necessary so
	 * that a PMD range in the page table overlaps exactly with a PMD
	 * range in the page cache.
	 */
	if ((vmf->pgoff & PG_PMD_COLOUR) !=
	    ((vmf->address >> PAGE_SHIFT) & PG_PMD_COLOUR))
		goto fallback;

	/* Fall back to PTEs if we're going to COW */
	if (write && !(vma->vm_flags & VM_SHARED))
		goto fallback;

	/* If the PMD would extend outside the VMA */
	if (pmd_addr < vma->vm_start)
		goto fallback;
	if ((pmd_addr + PMD_SIZE) > vma->vm_end)
		goto fallback;

	if (xas.xa_index >= max_pgoff) {
		result = VM_FAULT_SIGBUS;
		goto out;
	}

	/* If the PMD would extend beyond the file size */
	if ((xas.xa_index | PG_PMD_COLOUR) >= max_pgoff)
		goto fallback;

	/*
	 * grab_mapping_entry() will make sure we get an empty PMD entry,
	 * a zero PMD entry or a DAX PMD.  If it can't (because a PTE
	 * entry is already in the array, for instance), it will return
	 * VM_FAULT_FALLBACK.
	 */
	entry = grab_mapping_entry(&xas, mapping, DAX_PMD);
	if (xa_is_internal(entry)) {
		result = xa_to_internal(entry);
		goto fallback;
	}

	/*
	 * It is possible, particularly with mixed reads & writes to private
	 * mappings, that we have raced with a PTE fault that overlaps with
	 * the PMD we need to set up.  If so just return and the fault will be
	 * retried.
	 */
	if (!pmd_none(*vmf->pmd) && !pmd_trans_huge(*vmf->pmd) &&
			!pmd_devmap(*vmf->pmd)) {
		result = 0;
		goto unlock_entry;
	}

	/*
	 * Note that we don't use iomap_apply here.  We aren't doing I/O, only
	 * setting up a mapping, so really we're using iomap_begin() as a way
	 * to look up our filesystem block.
	 */
	pos = (loff_t)xas.xa_index << PAGE_SHIFT;
	error = ops->iomap_begin(inode, pos, PMD_SIZE, iomap_flags, &iomap);
	if (error)
		goto unlock_entry;

	if (iomap.offset + iomap.length < pos + PMD_SIZE)
		goto finish_iomap;

	sync = dax_fault_is_synchronous(iomap_flags, vma, &iomap);

	switch (iomap.type) {
	case IOMAP_MAPPED:
		error = dax_iomap_pfn(&iomap, pos, PMD_SIZE, &pfn);
		if (error < 0)
			goto finish_iomap;

		entry = dax_insert_entry(&xas, mapping, vmf, entry, pfn,
						DAX_PMD, write && !sync);

		/*
		 * If we are doing synchronous page fault and inode needs fsync,
		 * we can insert PMD into page tables only after that happens.
		 * Skip insertion for now and return the pfn so that caller can
		 * insert it after fsync is done.
		 */
		if (sync) {
			if (WARN_ON_ONCE(!pfnp))
				goto finish_iomap;
			*pfnp = pfn;
			result = VM_FAULT_NEEDDSYNC;
			goto finish_iomap;
		}

		trace_dax_pmd_insert_mapping(inode, vmf, PMD_SIZE, pfn, entry);
		result = vmf_insert_pfn_pmd(vma, vmf->address, vmf->pmd, pfn,
					    write);
		break;
	case IOMAP_UNWRITTEN:
	case IOMAP_HOLE:
		if (WARN_ON_ONCE(write))
			break;
		result = dax_pmd_load_hole(&xas, vmf, &iomap, &entry);
		break;
	default:
		WARN_ON_ONCE(1);
		break;
	}

 finish_iomap:
	if (ops->iomap_end) {
		int copied = PMD_SIZE;

		if (result == VM_FAULT_FALLBACK)
			copied = 0;
		/*
		 * The fault is done by now and there's no way back (other
		 * thread may be already happily using PMD we have installed).
		 * Just ignore error from ->iomap_end since we cannot do much
		 * with it.
		 */
		ops->iomap_end(inode, pos, PMD_SIZE, copied, iomap_flags,
				&iomap);
	}
 unlock_entry:
	dax_unlock_entry(&xas, entry);
 fallback:
	if (result == VM_FAULT_FALLBACK) {
		split_huge_pmd(vma, vmf->pmd, vmf->address);
		count_vm_event(THP_FAULT_FALLBACK);
	}
out:
	trace_dax_pmd_fault_done(inode, vmf, max_pgoff, result);
	return result;
}
#else
static vm_fault_t dax_iomap_pmd_fault(struct vm_fault *vmf, pfn_t *pfnp,
			       const struct iomap_ops *ops)
{
	return VM_FAULT_FALLBACK;
}
#endif /* CONFIG_FS_DAX_PMD */

/**
 * dax_iomap_fault - handle a page fault on a DAX file
 * @vmf: The description of the fault
 * @pe_size: Size of the page to fault in
 * @pfnp: PFN to insert for synchronous faults if fsync is required
 * @iomap_errp: Storage for detailed error code in case of error
 * @ops: Iomap ops passed from the file system
 *
 * When a page fault occurs, filesystems may call this helper in
 * their fault handler for DAX files. dax_iomap_fault() assumes the caller
 * has done all the necessary locking for page fault to proceed
 * successfully.
 */
vm_fault_t dax_iomap_fault(struct vm_fault *vmf, enum page_entry_size pe_size,
		    pfn_t *pfnp, int *iomap_errp, const struct iomap_ops *ops)
{
	switch (pe_size) {
	case PE_SIZE_PTE:
		return dax_iomap_pte_fault(vmf, pfnp, iomap_errp, ops);
	case PE_SIZE_PMD:
		return dax_iomap_pmd_fault(vmf, pfnp, ops);
	default:
		return VM_FAULT_FALLBACK;
	}
}
EXPORT_SYMBOL_GPL(dax_iomap_fault);

/*
 * dax_insert_pfn_mkwrite - insert PTE or PMD entry into page tables
 * @vmf: The description of the fault
 * @pfn: PFN to insert
 * @order: Order of entry to insert.
 *
 * This function inserts a writeable PTE or PMD entry into the page tables
 * for an mmaped DAX file.  It also marks the page cache entry as dirty.
 */
static vm_fault_t
dax_insert_pfn_mkwrite(struct vm_fault *vmf, pfn_t pfn, unsigned int order)
{
	struct address_space *mapping = vmf->vma->vm_file->f_mapping;
	XA_STATE_ORDER(xas, &mapping->i_pages, vmf->pgoff, order);
	void *entry;
	vm_fault_t ret;

	xas_lock_irq(&xas);
	entry = get_unlocked_entry(&xas);
	/* Did we race with someone splitting entry or so? */
	if (!entry ||
	    (order == 0 && !dax_is_pte_entry(entry)) ||
	    (order == PMD_ORDER && (xa_is_internal(entry) ||
				    !dax_is_pmd_entry(entry)))) {
		put_unlocked_entry(&xas, entry);
		xas_unlock_irq(&xas);
		trace_dax_insert_pfn_mkwrite_no_entry(mapping->host, vmf,
						      VM_FAULT_NOPAGE);
		return VM_FAULT_NOPAGE;
	}
	xas_set_mark(&xas, PAGECACHE_TAG_DIRTY);
	dax_lock_entry(&xas, entry);
	xas_unlock_irq(&xas);
	if (order == 0)
		ret = vmf_insert_mixed_mkwrite(vmf->vma, vmf->address, pfn);
#ifdef CONFIG_FS_DAX_PMD
	else if (order == PMD_ORDER)
		ret = vmf_insert_pfn_pmd(vmf->vma, vmf->address, vmf->pmd,
			pfn, true);
#endif
	else
		ret = VM_FAULT_FALLBACK;
	dax_unlock_entry(&xas, entry);
	trace_dax_insert_pfn_mkwrite(mapping->host, vmf, ret);
	return ret;
}

/**
 * dax_finish_sync_fault - finish synchronous page fault
 * @vmf: The description of the fault
 * @pe_size: Size of entry to be inserted
 * @pfn: PFN to insert
 *
 * This function ensures that the file range touched by the page fault is
 * stored persistently on the media and handles inserting of appropriate page
 * table entry.
 */
vm_fault_t dax_finish_sync_fault(struct vm_fault *vmf,
		enum page_entry_size pe_size, pfn_t pfn)
{
	int err;
	loff_t start = ((loff_t)vmf->pgoff) << PAGE_SHIFT;
	unsigned int order = pe_order(pe_size);
	size_t len = PAGE_SIZE << order;

	err = vfs_fsync_range(vmf->vma->vm_file, start, start + len - 1, 1);
	if (err)
		return VM_FAULT_SIGBUS;
	return dax_insert_pfn_mkwrite(vmf, pfn, order);
}
EXPORT_SYMBOL_GPL(dax_finish_sync_fault);<|MERGE_RESOLUTION|>--- conflicted
+++ resolved
@@ -379,19 +379,6 @@
 			xas_unlock_irq(&xas);
 			continue;
 		}
-<<<<<<< HEAD
-		index = page->index;
-
-		entry = __get_unlocked_mapping_entry(mapping, index, &slot,
-				entry_wait_revalidate);
-		if (!entry) {
-			xa_unlock_irq(&mapping->i_pages);
-			break;
-		} else if (IS_ERR(entry)) {
-			xa_unlock_irq(&mapping->i_pages);
-			WARN_ON_ONCE(PTR_ERR(entry) != -EAGAIN);
-			continue;
-=======
 		xas_set(&xas, page->index);
 		entry = xas_load(&xas);
 		if (dax_is_locked(entry)) {
@@ -401,7 +388,6 @@
 				xas_unlock_irq(&xas);
 				continue;
 			}
->>>>>>> 3a08cd52
 		}
 		dax_lock_entry(&xas, entry);
 		xas_unlock_irq(&xas);
@@ -580,52 +566,6 @@
 	 */
 	unmap_mapping_range(mapping, 0, 0, 1);
 
-<<<<<<< HEAD
-	while (index < end && pagevec_lookup_entries(&pvec, mapping, index,
-				min(end - index, (pgoff_t)PAGEVEC_SIZE),
-				indices)) {
-		pgoff_t nr_pages = 1;
-
-		for (i = 0; i < pagevec_count(&pvec); i++) {
-			struct page *pvec_ent = pvec.pages[i];
-			void *entry;
-
-			index = indices[i];
-			if (index >= end)
-				break;
-
-			if (WARN_ON_ONCE(
-			     !radix_tree_exceptional_entry(pvec_ent)))
-				continue;
-
-			xa_lock_irq(&mapping->i_pages);
-			entry = get_unlocked_mapping_entry(mapping, index, NULL);
-			if (entry) {
-				page = dax_busy_page(entry);
-				/*
-				 * Account for multi-order entries at
-				 * the end of the pagevec.
-				 */
-				if (i + 1 >= pagevec_count(&pvec))
-					nr_pages = 1UL << dax_radix_order(entry);
-			}
-			put_unlocked_mapping_entry(mapping, index, entry);
-			xa_unlock_irq(&mapping->i_pages);
-			if (page)
-				break;
-		}
-
-		/*
-		 * We don't expect normal struct page entries to exist in our
-		 * tree, but we keep these pagevec calls so that this code is
-		 * consistent with the common pattern for handling pagevecs
-		 * throughout the kernel.
-		 */
-		pagevec_remove_exceptionals(&pvec);
-		pagevec_release(&pvec);
-		index += nr_pages;
-
-=======
 	xas_lock_irq(&xas);
 	xas_for_each(&xas, entry, ULONG_MAX) {
 		if (WARN_ON_ONCE(!xa_is_value(entry)))
@@ -635,7 +575,6 @@
 		if (entry)
 			page = dax_busy_page(entry);
 		put_unlocked_entry(&xas, entry);
->>>>>>> 3a08cd52
 		if (page)
 			break;
 		if (++scanned % XA_CHECK_SCHED)
