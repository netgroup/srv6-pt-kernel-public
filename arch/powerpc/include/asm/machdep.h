#ifndef _ASM_POWERPC_MACHDEP_H
#define _ASM_POWERPC_MACHDEP_H
#ifdef __KERNEL__

/*
 * This program is free software; you can redistribute it and/or
 * modify it under the terms of the GNU General Public License
 * as published by the Free Software Foundation; either version
 * 2 of the License, or (at your option) any later version.
 */

#include <linux/seq_file.h>
#include <linux/init.h>
#include <linux/dma-mapping.h>

#include <asm/setup.h>

/* We export this macro for external modules like Alsa to know if
 * ppc_md.feature_call is implemented or not
 */
#define CONFIG_PPC_HAS_FEATURE_CALLS

struct pt_regs;
struct pci_bus;	
struct device_node;
struct iommu_table;
struct rtc_time;
struct file;
struct pci_controller;
struct kimage;

<<<<<<< HEAD
#ifdef CONFIG_SMP
struct smp_ops_t {
	void  (*message_pass)(int target, int msg);
	int   (*probe)(void);
	void  (*kick_cpu)(int nr);
	void  (*setup_cpu)(int nr);
	void  (*bringup_done)(void);
	void  (*take_timebase)(void);
	void  (*give_timebase)(void);
	int   (*cpu_disable)(void);
	void  (*cpu_die)(unsigned int nr);
	int   (*cpu_bootable)(unsigned int nr);
};
#endif

=======
>>>>>>> d762f438
struct machdep_calls {
	char		*name;
#ifdef CONFIG_PPC64
	void            (*hpte_invalidate)(unsigned long slot,
					   unsigned long va,
					   int psize, int ssize,
					   int local);
	long		(*hpte_updatepp)(unsigned long slot, 
					 unsigned long newpp, 
					 unsigned long va,
					 int psize, int ssize,
					 int local);
	void            (*hpte_updateboltedpp)(unsigned long newpp, 
					       unsigned long ea,
					       int psize, int ssize);
	long		(*hpte_insert)(unsigned long hpte_group,
				       unsigned long va,
				       unsigned long prpn,
				       unsigned long rflags,
				       unsigned long vflags,
				       int psize, int ssize);
	long		(*hpte_remove)(unsigned long hpte_group);
	void            (*hpte_removebolted)(unsigned long ea,
					     int psize, int ssize);
	void		(*flush_hash_range)(unsigned long number, int local);

	/* special for kexec, to be called in real mode, linear mapping is
	 * destroyed as well */
	void		(*hpte_clear_all)(void);

	int		(*tce_build)(struct iommu_table *tbl,
				     long index,
				     long npages,
				     unsigned long uaddr,
				     enum dma_data_direction direction,
				     struct dma_attrs *attrs);
	void		(*tce_free)(struct iommu_table *tbl,
				    long index,
				    long npages);
	unsigned long	(*tce_get)(struct iommu_table *tbl,
				    long index);
	void		(*tce_flush)(struct iommu_table *tbl);

	void __iomem *	(*ioremap)(phys_addr_t addr, unsigned long size,
				   unsigned long flags, void *caller);
	void		(*iounmap)(volatile void __iomem *token);

#ifdef CONFIG_PM
	void		(*iommu_save)(void);
	void		(*iommu_restore)(void);
#endif
#endif /* CONFIG_PPC64 */

	void		(*pci_dma_dev_setup)(struct pci_dev *dev);
	void		(*pci_dma_bus_setup)(struct pci_bus *bus);

	/* Platform set_dma_mask override */
	int		(*dma_set_mask)(struct device *dev, u64 dma_mask);

	int		(*probe)(void);
	void		(*setup_arch)(void); /* Optional, may be NULL */
	void		(*init_early)(void);
	/* Optional, may be NULL. */
	void		(*show_cpuinfo)(struct seq_file *m);
	void		(*show_percpuinfo)(struct seq_file *m, int i);

	void		(*init_IRQ)(void);

	/* Return an irq, or NO_IRQ to indicate there are none pending.
	 * If for some reason there is no irq, but the interrupt
	 * shouldn't be counted as spurious, return NO_IRQ_IGNORE. */
	unsigned int	(*get_irq)(void);

	/* PCI stuff */
	/* Called after scanning the bus, before allocating resources */
	void		(*pcibios_fixup)(void);
	int		(*pci_probe_mode)(struct pci_bus *);
	void		(*pci_irq_fixup)(struct pci_dev *dev);

	/* To setup PHBs when using automatic OF platform driver for PCI */
	int		(*pci_setup_phb)(struct pci_controller *host);

#ifdef CONFIG_PCI_MSI
	int		(*msi_check_device)(struct pci_dev* dev,
					    int nvec, int type);
	int		(*setup_msi_irqs)(struct pci_dev *dev,
					  int nvec, int type);
	void		(*teardown_msi_irqs)(struct pci_dev *dev);
#endif

	void		(*restart)(char *cmd);
	void		(*power_off)(void);
	void		(*halt)(void);
	void		(*panic)(char *str);
	void		(*cpu_die)(void);

	long		(*time_init)(void); /* Optional, may be NULL */

	int		(*set_rtc_time)(struct rtc_time *);
	void		(*get_rtc_time)(struct rtc_time *);
	unsigned long	(*get_boot_time)(void);
	unsigned char 	(*rtc_read_val)(int addr);
	void		(*rtc_write_val)(int addr, unsigned char val);

	void		(*calibrate_decr)(void);

	void		(*progress)(char *, unsigned short);

	/* Interface for platform error logging */
	void 		(*log_error)(char *buf, unsigned int err_type, int fatal);

	unsigned char 	(*nvram_read_val)(int addr);
	void		(*nvram_write_val)(int addr, unsigned char val);
	ssize_t		(*nvram_write)(char *buf, size_t count, loff_t *index);
	ssize_t		(*nvram_read)(char *buf, size_t count, loff_t *index);	
	ssize_t		(*nvram_size)(void);		
	void		(*nvram_sync)(void);

	/* Exception handlers */
	int		(*system_reset_exception)(struct pt_regs *regs);
	int 		(*machine_check_exception)(struct pt_regs *regs);

	/* Motherboard/chipset features. This is a kind of general purpose
	 * hook used to control some machine specific features (like reset
	 * lines, chip power control, etc...).
	 */
	long	 	(*feature_call)(unsigned int feature, ...);

	/* Get legacy PCI/IDE interrupt mapping */ 
	int		(*pci_get_legacy_ide_irq)(struct pci_dev *dev, int channel);
	
	/* Get access protection for /dev/mem */
	pgprot_t	(*phys_mem_access_prot)(struct file *file,
						unsigned long pfn,
						unsigned long size,
						pgprot_t vma_prot);

	/* Idle loop for this platform, leave empty for default idle loop */
	void		(*idle_loop)(void);

	/*
	 * Function for waiting for work with reduced power in idle loop;
	 * called with interrupts disabled.
	 */
	void		(*power_save)(void);

	/* Function to enable performance monitor counters for this
	   platform, called once per cpu. */
	void		(*enable_pmcs)(void);

	/* Set DABR for this platform, leave empty for default implemenation */
	int		(*set_dabr)(unsigned long dabr);

#ifdef CONFIG_PPC32	/* XXX for now */
	/* A general init function, called by ppc_init in init/main.c.
	   May be NULL. */
	void		(*init)(void);

	void		(*kgdb_map_scc)(void);

	/*
	 * optional PCI "hooks"
	 */
	/* Called at then very end of pcibios_init() */
	void (*pcibios_after_init)(void);

#endif /* CONFIG_PPC32 */

	/* Called in indirect_* to avoid touching devices */
	int (*pci_exclude_device)(struct pci_controller *, unsigned char, unsigned char);

	/* Called after PPC generic resource fixup to perform
	   machine specific fixups */
	void (*pcibios_fixup_resources)(struct pci_dev *);

	/* Called for each PCI bus in the system when it's probed */
	void (*pcibios_fixup_bus)(struct pci_bus *);

	/* Called when pci_enable_device() is called. Returns 0 to
	 * allow assignment/enabling of the device. */
	int  (*pcibios_enable_device_hook)(struct pci_dev *);

	/* Called to shutdown machine specific hardware not already controlled
	 * by other drivers.
	 */
	void (*machine_shutdown)(void);

#ifdef CONFIG_KEXEC
	void (*kexec_cpu_down)(int crash_shutdown, int secondary);

	/* Called to do what every setup is needed on image and the
	 * reboot code buffer. Returns 0 on success.
	 * Provide your own (maybe dummy) implementation if your platform
	 * claims to support kexec.
	 */
	int (*machine_kexec_prepare)(struct kimage *image);

	/* Called to perform the _real_ kexec.
	 * Do NOT allocate memory or fail here. We are past the point of
	 * no return.
	 */
	void (*machine_kexec)(struct kimage *image);
#endif /* CONFIG_KEXEC */

#ifdef CONFIG_SUSPEND
	/* These are called to disable and enable, respectively, IRQs when
	 * entering a suspend state.  If NULL, then the generic versions
	 * will be called.  The generic versions disable/enable the
	 * decrementer along with interrupts.
	 */
	void (*suspend_disable_irqs)(void);
	void (*suspend_enable_irqs)(void);
#endif
	int (*suspend_disable_cpu)(void);

#ifdef CONFIG_ARCH_CPU_PROBE_RELEASE
	ssize_t (*cpu_probe)(const char *, size_t);
	ssize_t (*cpu_release)(const char *, size_t);
#endif
};

extern void e500_idle(void);
extern void power4_idle(void);
<<<<<<< HEAD
=======
extern void power7_idle(void);
>>>>>>> d762f438
extern void ppc6xx_idle(void);
extern void book3e_idle(void);

/*
 * ppc_md contains a copy of the machine description structure for the
 * current platform. machine_id contains the initial address where the
 * description was found during boot.
 */
extern struct machdep_calls ppc_md;
extern struct machdep_calls *machine_id;

#define __machine_desc __attribute__ ((__section__ (".machine.desc")))

#define define_machine(name)					\
	extern struct machdep_calls mach_##name;		\
	EXPORT_SYMBOL(mach_##name);				\
	struct machdep_calls mach_##name __machine_desc =

#define machine_is(name) \
	({ \
		extern struct machdep_calls mach_##name \
			__attribute__((weak));		 \
		machine_id == &mach_##name; \
	})

extern void probe_machine(void);

extern char cmd_line[COMMAND_LINE_SIZE];

#ifdef CONFIG_PPC_PMAC
/*
 * Power macintoshes have either a CUDA, PMU or SMU controlling
 * system reset, power, NVRAM, RTC.
 */
typedef enum sys_ctrler_kind {
	SYS_CTRLER_UNKNOWN = 0,
	SYS_CTRLER_CUDA = 1,
	SYS_CTRLER_PMU = 2,
	SYS_CTRLER_SMU = 3,
} sys_ctrler_t;
extern sys_ctrler_t sys_ctrler;

#endif /* CONFIG_PPC_PMAC */


/* Functions to produce codes on the leds.
 * The SRC code should be unique for the message category and should
 * be limited to the lower 24 bits (the upper 8 are set by these funcs),
 * and (for boot & dump) should be sorted numerically in the order
 * the events occur.
 */
/* Print a boot progress message. */
void ppc64_boot_msg(unsigned int src, const char *msg);

static inline void log_error(char *buf, unsigned int err_type, int fatal)
{
	if (ppc_md.log_error)
		ppc_md.log_error(buf, err_type, fatal);
}

#define __define_machine_initcall(mach,level,fn,id) \
	static int __init __machine_initcall_##mach##_##fn(void) { \
		if (machine_is(mach)) return fn(); \
		return 0; \
	} \
	__define_initcall(level,__machine_initcall_##mach##_##fn,id);

#define machine_core_initcall(mach,fn)		__define_machine_initcall(mach,"1",fn,1)
#define machine_core_initcall_sync(mach,fn)	__define_machine_initcall(mach,"1s",fn,1s)
#define machine_postcore_initcall(mach,fn)	__define_machine_initcall(mach,"2",fn,2)
#define machine_postcore_initcall_sync(mach,fn)	__define_machine_initcall(mach,"2s",fn,2s)
#define machine_arch_initcall(mach,fn)		__define_machine_initcall(mach,"3",fn,3)
#define machine_arch_initcall_sync(mach,fn)	__define_machine_initcall(mach,"3s",fn,3s)
#define machine_subsys_initcall(mach,fn)	__define_machine_initcall(mach,"4",fn,4)
#define machine_subsys_initcall_sync(mach,fn)	__define_machine_initcall(mach,"4s",fn,4s)
#define machine_fs_initcall(mach,fn)		__define_machine_initcall(mach,"5",fn,5)
#define machine_fs_initcall_sync(mach,fn)	__define_machine_initcall(mach,"5s",fn,5s)
#define machine_rootfs_initcall(mach,fn)	__define_machine_initcall(mach,"rootfs",fn,rootfs)
#define machine_device_initcall(mach,fn)	__define_machine_initcall(mach,"6",fn,6)
#define machine_device_initcall_sync(mach,fn)	__define_machine_initcall(mach,"6s",fn,6s)
#define machine_late_initcall(mach,fn)		__define_machine_initcall(mach,"7",fn,7)
#define machine_late_initcall_sync(mach,fn)	__define_machine_initcall(mach,"7s",fn,7s)

#endif /* __KERNEL__ */
#endif /* _ASM_POWERPC_MACHDEP_H */<|MERGE_RESOLUTION|>--- conflicted
+++ resolved
@@ -29,24 +29,6 @@
 struct pci_controller;
 struct kimage;
 
-<<<<<<< HEAD
-#ifdef CONFIG_SMP
-struct smp_ops_t {
-	void  (*message_pass)(int target, int msg);
-	int   (*probe)(void);
-	void  (*kick_cpu)(int nr);
-	void  (*setup_cpu)(int nr);
-	void  (*bringup_done)(void);
-	void  (*take_timebase)(void);
-	void  (*give_timebase)(void);
-	int   (*cpu_disable)(void);
-	void  (*cpu_die)(unsigned int nr);
-	int   (*cpu_bootable)(unsigned int nr);
-};
-#endif
-
-=======
->>>>>>> d762f438
 struct machdep_calls {
 	char		*name;
 #ifdef CONFIG_PPC64
@@ -270,10 +252,7 @@
 
 extern void e500_idle(void);
 extern void power4_idle(void);
-<<<<<<< HEAD
-=======
 extern void power7_idle(void);
->>>>>>> d762f438
 extern void ppc6xx_idle(void);
 extern void book3e_idle(void);
 
