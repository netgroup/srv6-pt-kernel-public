--- conflicted
+++ resolved
@@ -1,39 +1,4 @@
-<<<<<<< HEAD
 # SPDX-License-Identifier: GPL-2.0
-dts-dirs += actions
-dts-dirs += al
-dts-dirs += allwinner
-dts-dirs += altera
-dts-dirs += amd
-dts-dirs += amlogic
-dts-dirs += apm
-dts-dirs += arm
-dts-dirs += broadcom
-dts-dirs += cavium
-dts-dirs += exynos
-dts-dirs += freescale
-dts-dirs += hisilicon
-dts-dirs += marvell
-dts-dirs += mediatek
-dts-dirs += nvidia
-dts-dirs += qcom
-dts-dirs += realtek
-dts-dirs += renesas
-dts-dirs += rockchip
-dts-dirs += socionext
-dts-dirs += sprd
-dts-dirs += xilinx
-dts-dirs += lg
-dts-dirs += zte
-
-subdir-y	:= $(dts-dirs)
-
-dtstree		:= $(srctree)/$(src)
-
-dtb-$(CONFIG_OF_ALL_DTBS) := $(patsubst $(dtstree)/%.dts,%.dtb, $(foreach d,$(dts-dirs), $(wildcard $(dtstree)/$(d)/*.dts)))
-
-always		:= $(dtb-y)
-=======
 subdir-y += actions
 subdir-y += al
 subdir-y += allwinner
@@ -58,5 +23,4 @@
 subdir-y += sprd
 subdir-y += xilinx
 subdir-y += lg
-subdir-y += zte
->>>>>>> aa25e446
+subdir-y += zte