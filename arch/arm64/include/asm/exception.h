--- conflicted
+++ resolved
@@ -34,14 +34,10 @@
 asmlinkage void noinstr enter_el1_irq_or_nmi(struct pt_regs *regs);
 asmlinkage void noinstr exit_el1_irq_or_nmi(struct pt_regs *regs);
 asmlinkage void enter_from_user_mode(void);
-<<<<<<< HEAD
-void do_mem_abort(unsigned long far, unsigned int esr, struct pt_regs *regs);
-=======
 asmlinkage void exit_to_user_mode(void);
 void arm64_enter_nmi(struct pt_regs *regs);
 void arm64_exit_nmi(struct pt_regs *regs);
-void do_mem_abort(unsigned long addr, unsigned int esr, struct pt_regs *regs);
->>>>>>> 929c1f33
+void do_mem_abort(unsigned long far, unsigned int esr, struct pt_regs *regs);
 void do_undefinstr(struct pt_regs *regs);
 void do_bti(struct pt_regs *regs);
 asmlinkage void bad_mode(struct pt_regs *regs, int reason, unsigned int esr);
