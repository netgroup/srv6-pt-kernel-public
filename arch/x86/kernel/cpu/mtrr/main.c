/*  Generic MTRR (Memory Type Range Register) driver.

    Copyright (C) 1997-2000  Richard Gooch
    Copyright (c) 2002	     Patrick Mochel

    This library is free software; you can redistribute it and/or
    modify it under the terms of the GNU Library General Public
    License as published by the Free Software Foundation; either
    version 2 of the License, or (at your option) any later version.

    This library is distributed in the hope that it will be useful,
    but WITHOUT ANY WARRANTY; without even the implied warranty of
    MERCHANTABILITY or FITNESS FOR A PARTICULAR PURPOSE.  See the GNU
    Library General Public License for more details.

    You should have received a copy of the GNU Library General Public
    License along with this library; if not, write to the Free
    Software Foundation, Inc., 675 Mass Ave, Cambridge, MA 02139, USA.

    Richard Gooch may be reached by email at  rgooch@atnf.csiro.au
    The postal address is:
      Richard Gooch, c/o ATNF, P. O. Box 76, Epping, N.S.W., 2121, Australia.

    Source: "Pentium Pro Family Developer's Manual, Volume 3:
    Operating System Writer's Guide" (Intel document number 242692),
    section 11.11.7

    This was cleaned and made readable by Patrick Mochel <mochel@osdl.org> 
    on 6-7 March 2002. 
    Source: Intel Architecture Software Developers Manual, Volume 3: 
    System Programming Guide; Section 9.11. (1997 edition - PPro).
*/

#include <linux/module.h>
#include <linux/init.h>
#include <linux/pci.h>
#include <linux/smp.h>
#include <linux/cpu.h>
#include <linux/mutex.h>
#include <linux/sort.h>

#include <asm/e820.h>
#include <asm/mtrr.h>
#include <asm/uaccess.h>
#include <asm/processor.h>
#include <asm/msr.h>
#include <asm/kvm_para.h>
#include "mtrr.h"

u32 num_var_ranges = 0;

unsigned int mtrr_usage_table[MAX_VAR_RANGES];
static DEFINE_MUTEX(mtrr_mutex);

u64 size_or_mask, size_and_mask;

static struct mtrr_ops * mtrr_ops[X86_VENDOR_NUM] = {};

struct mtrr_ops * mtrr_if = NULL;

static void set_mtrr(unsigned int reg, unsigned long base,
		     unsigned long size, mtrr_type type);

void set_mtrr_ops(struct mtrr_ops * ops)
{
	if (ops->vendor && ops->vendor < X86_VENDOR_NUM)
		mtrr_ops[ops->vendor] = ops;
}

/*  Returns non-zero if we have the write-combining memory type  */
static int have_wrcomb(void)
{
	struct pci_dev *dev;
	u8 rev;
	
	if ((dev = pci_get_class(PCI_CLASS_BRIDGE_HOST << 8, NULL)) != NULL) {
		/* ServerWorks LE chipsets < rev 6 have problems with write-combining
		   Don't allow it and leave room for other chipsets to be tagged */
		if (dev->vendor == PCI_VENDOR_ID_SERVERWORKS &&
		    dev->device == PCI_DEVICE_ID_SERVERWORKS_LE) {
			pci_read_config_byte(dev, PCI_CLASS_REVISION, &rev);
			if (rev <= 5) {
				printk(KERN_INFO "mtrr: Serverworks LE rev < 6 detected. Write-combining disabled.\n");
				pci_dev_put(dev);
				return 0;
			}
		}
		/* Intel 450NX errata # 23. Non ascending cacheline evictions to
		   write combining memory may resulting in data corruption */
		if (dev->vendor == PCI_VENDOR_ID_INTEL &&
		    dev->device == PCI_DEVICE_ID_INTEL_82451NX) {
			printk(KERN_INFO "mtrr: Intel 450NX MMC detected. Write-combining disabled.\n");
			pci_dev_put(dev);
			return 0;
		}
		pci_dev_put(dev);
	}		
	return (mtrr_if->have_wrcomb ? mtrr_if->have_wrcomb() : 0);
}

/*  This function returns the number of variable MTRRs  */
static void __init set_num_var_ranges(void)
{
	unsigned long config = 0, dummy;

	if (use_intel()) {
		rdmsr(MTRRcap_MSR, config, dummy);
	} else if (is_cpu(AMD))
		config = 2;
	else if (is_cpu(CYRIX) || is_cpu(CENTAUR))
		config = 8;
	num_var_ranges = config & 0xff;
}

static void __init init_table(void)
{
	int i, max;

	max = num_var_ranges;
	for (i = 0; i < max; i++)
		mtrr_usage_table[i] = 1;
}

struct set_mtrr_data {
	atomic_t	count;
	atomic_t	gate;
	unsigned long	smp_base;
	unsigned long	smp_size;
	unsigned int	smp_reg;
	mtrr_type	smp_type;
};

static void ipi_handler(void *info)
/*  [SUMMARY] Synchronisation handler. Executed by "other" CPUs.
    [RETURNS] Nothing.
*/
{
#ifdef CONFIG_SMP
	struct set_mtrr_data *data = info;
	unsigned long flags;

	local_irq_save(flags);

	atomic_dec(&data->count);
	while(!atomic_read(&data->gate))
		cpu_relax();

	/*  The master has cleared me to execute  */
	if (data->smp_reg != ~0U) 
		mtrr_if->set(data->smp_reg, data->smp_base, 
			     data->smp_size, data->smp_type);
	else
		mtrr_if->set_all();

	atomic_dec(&data->count);
	while(atomic_read(&data->gate))
		cpu_relax();

	atomic_dec(&data->count);
	local_irq_restore(flags);
#endif
}

static inline int types_compatible(mtrr_type type1, mtrr_type type2) {
	return type1 == MTRR_TYPE_UNCACHABLE ||
	       type2 == MTRR_TYPE_UNCACHABLE ||
	       (type1 == MTRR_TYPE_WRTHROUGH && type2 == MTRR_TYPE_WRBACK) ||
	       (type1 == MTRR_TYPE_WRBACK && type2 == MTRR_TYPE_WRTHROUGH);
}

/**
 * set_mtrr - update mtrrs on all processors
 * @reg:	mtrr in question
 * @base:	mtrr base
 * @size:	mtrr size
 * @type:	mtrr type
 *
 * This is kinda tricky, but fortunately, Intel spelled it out for us cleanly:
 * 
 * 1. Send IPI to do the following:
 * 2. Disable Interrupts
 * 3. Wait for all procs to do so 
 * 4. Enter no-fill cache mode
 * 5. Flush caches
 * 6. Clear PGE bit
 * 7. Flush all TLBs
 * 8. Disable all range registers
 * 9. Update the MTRRs
 * 10. Enable all range registers
 * 11. Flush all TLBs and caches again
 * 12. Enter normal cache mode and reenable caching
 * 13. Set PGE 
 * 14. Wait for buddies to catch up
 * 15. Enable interrupts.
 * 
 * What does that mean for us? Well, first we set data.count to the number
 * of CPUs. As each CPU disables interrupts, it'll decrement it once. We wait
 * until it hits 0 and proceed. We set the data.gate flag and reset data.count.
 * Meanwhile, they are waiting for that flag to be set. Once it's set, each 
 * CPU goes through the transition of updating MTRRs. The CPU vendors may each do it 
 * differently, so we call mtrr_if->set() callback and let them take care of it.
 * When they're done, they again decrement data->count and wait for data.gate to 
 * be reset. 
 * When we finish, we wait for data.count to hit 0 and toggle the data.gate flag.
 * Everyone then enables interrupts and we all continue on.
 *
 * Note that the mechanism is the same for UP systems, too; all the SMP stuff
 * becomes nops.
 */
static void set_mtrr(unsigned int reg, unsigned long base,
		     unsigned long size, mtrr_type type)
{
	struct set_mtrr_data data;
	unsigned long flags;

	data.smp_reg = reg;
	data.smp_base = base;
	data.smp_size = size;
	data.smp_type = type;
	atomic_set(&data.count, num_booting_cpus() - 1);
	/* make sure data.count is visible before unleashing other CPUs */
	smp_wmb();
	atomic_set(&data.gate,0);

	/*  Start the ball rolling on other CPUs  */
	if (smp_call_function(ipi_handler, &data, 0) != 0)
		panic("mtrr: timed out waiting for other CPUs\n");

	local_irq_save(flags);

	while(atomic_read(&data.count))
		cpu_relax();

	/* ok, reset count and toggle gate */
	atomic_set(&data.count, num_booting_cpus() - 1);
	smp_wmb();
	atomic_set(&data.gate,1);

	/* do our MTRR business */

	/* HACK!
	 * We use this same function to initialize the mtrrs on boot.
	 * The state of the boot cpu's mtrrs has been saved, and we want
	 * to replicate across all the APs. 
	 * If we're doing that @reg is set to something special...
	 */
	if (reg != ~0U) 
		mtrr_if->set(reg,base,size,type);

	/* wait for the others */
	while(atomic_read(&data.count))
		cpu_relax();

	atomic_set(&data.count, num_booting_cpus() - 1);
	smp_wmb();
	atomic_set(&data.gate,0);

	/*
	 * Wait here for everyone to have seen the gate change
	 * So we're the last ones to touch 'data'
	 */
	while(atomic_read(&data.count))
		cpu_relax();

	local_irq_restore(flags);
}

/**
 *	mtrr_add_page - Add a memory type region
 *	@base: Physical base address of region in pages (in units of 4 kB!)
 *	@size: Physical size of region in pages (4 kB)
 *	@type: Type of MTRR desired
 *	@increment: If this is true do usage counting on the region
 *
 *	Memory type region registers control the caching on newer Intel and
 *	non Intel processors. This function allows drivers to request an
 *	MTRR is added. The details and hardware specifics of each processor's
 *	implementation are hidden from the caller, but nevertheless the 
 *	caller should expect to need to provide a power of two size on an
 *	equivalent power of two boundary.
 *
 *	If the region cannot be added either because all regions are in use
 *	or the CPU cannot support it a negative value is returned. On success
 *	the register number for this entry is returned, but should be treated
 *	as a cookie only.
 *
 *	On a multiprocessor machine the changes are made to all processors.
 *	This is required on x86 by the Intel processors.
 *
 *	The available types are
 *
 *	%MTRR_TYPE_UNCACHABLE	-	No caching
 *
 *	%MTRR_TYPE_WRBACK	-	Write data back in bursts whenever
 *
 *	%MTRR_TYPE_WRCOMB	-	Write data back soon but allow bursts
 *
 *	%MTRR_TYPE_WRTHROUGH	-	Cache reads but not writes
 *
 *	BUGS: Needs a quiet flag for the cases where drivers do not mind
 *	failures and do not wish system log messages to be sent.
 */

int mtrr_add_page(unsigned long base, unsigned long size, 
		  unsigned int type, bool increment)
{
	int i, replace, error;
	mtrr_type ltype;
	unsigned long lbase, lsize;

	if (!mtrr_if)
		return -ENXIO;
		
	if ((error = mtrr_if->validate_add_page(base,size,type)))
		return error;

	if (type >= MTRR_NUM_TYPES) {
		printk(KERN_WARNING "mtrr: type: %u invalid\n", type);
		return -EINVAL;
	}

	/*  If the type is WC, check that this processor supports it  */
	if ((type == MTRR_TYPE_WRCOMB) && !have_wrcomb()) {
		printk(KERN_WARNING
		       "mtrr: your processor doesn't support write-combining\n");
		return -ENOSYS;
	}

	if (!size) {
		printk(KERN_WARNING "mtrr: zero sized request\n");
		return -EINVAL;
	}

	if (base & size_or_mask || size & size_or_mask) {
		printk(KERN_WARNING "mtrr: base or size exceeds the MTRR width\n");
		return -EINVAL;
	}

	error = -EINVAL;
	replace = -1;

	/* No CPU hotplug when we change MTRR entries */
	get_online_cpus();
	/*  Search for existing MTRR  */
	mutex_lock(&mtrr_mutex);
	for (i = 0; i < num_var_ranges; ++i) {
		mtrr_if->get(i, &lbase, &lsize, &ltype);
		if (!lsize || base > lbase + lsize - 1 || base + size - 1 < lbase)
			continue;
		/*  At this point we know there is some kind of overlap/enclosure  */
		if (base < lbase || base + size - 1 > lbase + lsize - 1) {
			if (base <= lbase && base + size - 1 >= lbase + lsize - 1) {
				/*  New region encloses an existing region  */
				if (type == ltype) {
					replace = replace == -1 ? i : -2;
					continue;
				}
				else if (types_compatible(type, ltype))
					continue;
			}
			printk(KERN_WARNING
			       "mtrr: 0x%lx000,0x%lx000 overlaps existing"
			       " 0x%lx000,0x%lx000\n", base, size, lbase,
			       lsize);
			goto out;
		}
		/*  New region is enclosed by an existing region  */
		if (ltype != type) {
			if (types_compatible(type, ltype))
				continue;
			printk (KERN_WARNING "mtrr: type mismatch for %lx000,%lx000 old: %s new: %s\n",
			     base, size, mtrr_attrib_to_str(ltype),
			     mtrr_attrib_to_str(type));
			goto out;
		}
		if (increment)
			++mtrr_usage_table[i];
		error = i;
		goto out;
	}
	/*  Search for an empty MTRR  */
	i = mtrr_if->get_free_region(base, size, replace);
	if (i >= 0) {
		set_mtrr(i, base, size, type);
		if (likely(replace < 0)) {
			mtrr_usage_table[i] = 1;
		} else {
			mtrr_usage_table[i] = mtrr_usage_table[replace];
			if (increment)
				mtrr_usage_table[i]++;
			if (unlikely(replace != i)) {
				set_mtrr(replace, 0, 0, 0);
				mtrr_usage_table[replace] = 0;
			}
		}
	} else
		printk(KERN_INFO "mtrr: no more MTRRs available\n");
	error = i;
 out:
	mutex_unlock(&mtrr_mutex);
	put_online_cpus();
	return error;
}

static int mtrr_check(unsigned long base, unsigned long size)
{
	if ((base & (PAGE_SIZE - 1)) || (size & (PAGE_SIZE - 1))) {
		printk(KERN_WARNING
			"mtrr: size and base must be multiples of 4 kiB\n");
		printk(KERN_DEBUG
			"mtrr: size: 0x%lx  base: 0x%lx\n", size, base);
		dump_stack();
		return -1;
	}
	return 0;
}

/**
 *	mtrr_add - Add a memory type region
 *	@base: Physical base address of region
 *	@size: Physical size of region
 *	@type: Type of MTRR desired
 *	@increment: If this is true do usage counting on the region
 *
 *	Memory type region registers control the caching on newer Intel and
 *	non Intel processors. This function allows drivers to request an
 *	MTRR is added. The details and hardware specifics of each processor's
 *	implementation are hidden from the caller, but nevertheless the 
 *	caller should expect to need to provide a power of two size on an
 *	equivalent power of two boundary.
 *
 *	If the region cannot be added either because all regions are in use
 *	or the CPU cannot support it a negative value is returned. On success
 *	the register number for this entry is returned, but should be treated
 *	as a cookie only.
 *
 *	On a multiprocessor machine the changes are made to all processors.
 *	This is required on x86 by the Intel processors.
 *
 *	The available types are
 *
 *	%MTRR_TYPE_UNCACHABLE	-	No caching
 *
 *	%MTRR_TYPE_WRBACK	-	Write data back in bursts whenever
 *
 *	%MTRR_TYPE_WRCOMB	-	Write data back soon but allow bursts
 *
 *	%MTRR_TYPE_WRTHROUGH	-	Cache reads but not writes
 *
 *	BUGS: Needs a quiet flag for the cases where drivers do not mind
 *	failures and do not wish system log messages to be sent.
 */

int
mtrr_add(unsigned long base, unsigned long size, unsigned int type,
	 bool increment)
{
	if (mtrr_check(base, size))
		return -EINVAL;
	return mtrr_add_page(base >> PAGE_SHIFT, size >> PAGE_SHIFT, type,
			     increment);
}

/**
 *	mtrr_del_page - delete a memory type region
 *	@reg: Register returned by mtrr_add
 *	@base: Physical base address
 *	@size: Size of region
 *
 *	If register is supplied then base and size are ignored. This is
 *	how drivers should call it.
 *
 *	Releases an MTRR region. If the usage count drops to zero the 
 *	register is freed and the region returns to default state.
 *	On success the register is returned, on failure a negative error
 *	code.
 */

int mtrr_del_page(int reg, unsigned long base, unsigned long size)
{
	int i, max;
	mtrr_type ltype;
	unsigned long lbase, lsize;
	int error = -EINVAL;

	if (!mtrr_if)
		return -ENXIO;

	max = num_var_ranges;
	/* No CPU hotplug when we change MTRR entries */
	get_online_cpus();
	mutex_lock(&mtrr_mutex);
	if (reg < 0) {
		/*  Search for existing MTRR  */
		for (i = 0; i < max; ++i) {
			mtrr_if->get(i, &lbase, &lsize, &ltype);
			if (lbase == base && lsize == size) {
				reg = i;
				break;
			}
		}
		if (reg < 0) {
			printk(KERN_DEBUG "mtrr: no MTRR for %lx000,%lx000 found\n", base,
			       size);
			goto out;
		}
	}
	if (reg >= max) {
		printk(KERN_WARNING "mtrr: register: %d too big\n", reg);
		goto out;
	}
	mtrr_if->get(reg, &lbase, &lsize, &ltype);
	if (lsize < 1) {
		printk(KERN_WARNING "mtrr: MTRR %d not used\n", reg);
		goto out;
	}
	if (mtrr_usage_table[reg] < 1) {
		printk(KERN_WARNING "mtrr: reg: %d has count=0\n", reg);
		goto out;
	}
	if (--mtrr_usage_table[reg] < 1)
		set_mtrr(reg, 0, 0, 0);
	error = reg;
 out:
	mutex_unlock(&mtrr_mutex);
	put_online_cpus();
	return error;
}
/**
 *	mtrr_del - delete a memory type region
 *	@reg: Register returned by mtrr_add
 *	@base: Physical base address
 *	@size: Size of region
 *
 *	If register is supplied then base and size are ignored. This is
 *	how drivers should call it.
 *
 *	Releases an MTRR region. If the usage count drops to zero the 
 *	register is freed and the region returns to default state.
 *	On success the register is returned, on failure a negative error
 *	code.
 */

int
mtrr_del(int reg, unsigned long base, unsigned long size)
{
	if (mtrr_check(base, size))
		return -EINVAL;
	return mtrr_del_page(reg, base >> PAGE_SHIFT, size >> PAGE_SHIFT);
}

EXPORT_SYMBOL(mtrr_add);
EXPORT_SYMBOL(mtrr_del);

/* HACK ALERT!
 * These should be called implicitly, but we can't yet until all the initcall
 * stuff is done...
 */
static void __init init_ifs(void)
{
#ifndef CONFIG_X86_64
	amd_init_mtrr();
	cyrix_init_mtrr();
	centaur_init_mtrr();
#endif
}

/* The suspend/resume methods are only for CPU without MTRR. CPU using generic
 * MTRR driver doesn't require this
 */
struct mtrr_value {
	mtrr_type	ltype;
	unsigned long	lbase;
	unsigned long	lsize;
};

static struct mtrr_value mtrr_state[MAX_VAR_RANGES];

static int mtrr_save(struct sys_device * sysdev, pm_message_t state)
{
	int i;

	for (i = 0; i < num_var_ranges; i++) {
		mtrr_if->get(i,
			     &mtrr_state[i].lbase,
			     &mtrr_state[i].lsize,
			     &mtrr_state[i].ltype);
	}
	return 0;
}

static int mtrr_restore(struct sys_device * sysdev)
{
	int i;

	for (i = 0; i < num_var_ranges; i++) {
		if (mtrr_state[i].lsize) 
			set_mtrr(i,
				 mtrr_state[i].lbase,
				 mtrr_state[i].lsize,
				 mtrr_state[i].ltype);
	}
	return 0;
}



static struct sysdev_driver mtrr_sysdev_driver = {
	.suspend	= mtrr_save,
	.resume		= mtrr_restore,
};

/* should be related to MTRR_VAR_RANGES nums */
#define RANGE_NUM 256

struct res_range {
	unsigned long start;
	unsigned long end;
};

static int __init
add_range(struct res_range *range, int nr_range, unsigned long start,
			      unsigned long end)
{
	/* out of slots */
	if (nr_range >= RANGE_NUM)
		return nr_range;

	range[nr_range].start = start;
	range[nr_range].end = end;

	nr_range++;

	return nr_range;
}

static int __init
add_range_with_merge(struct res_range *range, int nr_range, unsigned long start,
			      unsigned long end)
{
	int i;

	/* try to merge it with old one */
	for (i = 0; i < nr_range; i++) {
		unsigned long final_start, final_end;
		unsigned long common_start, common_end;

		if (!range[i].end)
			continue;

		common_start = max(range[i].start, start);
		common_end = min(range[i].end, end);
		if (common_start > common_end + 1)
			continue;

		final_start = min(range[i].start, start);
		final_end = max(range[i].end, end);

		range[i].start = final_start;
		range[i].end =  final_end;
		return nr_range;
	}

	/* need to add that */
	return add_range(range, nr_range, start, end);
}

static void __init
subtract_range(struct res_range *range, unsigned long start, unsigned long end)
{
	int i, j;

	for (j = 0; j < RANGE_NUM; j++) {
		if (!range[j].end)
			continue;

		if (start <= range[j].start && end >= range[j].end) {
			range[j].start = 0;
			range[j].end = 0;
			continue;
		}

		if (start <= range[j].start && end < range[j].end &&
		    range[j].start < end + 1) {
			range[j].start = end + 1;
			continue;
		}


		if (start > range[j].start && end >= range[j].end &&
		    range[j].end > start - 1) {
			range[j].end = start - 1;
			continue;
		}

		if (start > range[j].start && end < range[j].end) {
			/* find the new spare */
			for (i = 0; i < RANGE_NUM; i++) {
				if (range[i].end == 0)
					break;
			}
			if (i < RANGE_NUM) {
				range[i].end = range[j].end;
				range[i].start = end + 1;
			} else {
				printk(KERN_ERR "run of slot in ranges\n");
			}
			range[j].end = start - 1;
			continue;
		}
	}
}

static int __init cmp_range(const void *x1, const void *x2)
{
	const struct res_range *r1 = x1;
	const struct res_range *r2 = x2;
	long start1, start2;

	start1 = r1->start;
	start2 = r2->start;

	return start1 - start2;
}

struct var_mtrr_range_state {
	unsigned long base_pfn;
	unsigned long size_pfn;
	mtrr_type type;
};

static struct var_mtrr_range_state __initdata range_state[RANGE_NUM];
static int __initdata debug_print;

static int __init
x86_get_mtrr_mem_range(struct res_range *range, int nr_range,
		       unsigned long extra_remove_base,
		       unsigned long extra_remove_size)
{
	unsigned long i, base, size;
	mtrr_type type;

	for (i = 0; i < num_var_ranges; i++) {
		type = range_state[i].type;
		if (type != MTRR_TYPE_WRBACK)
			continue;
		base = range_state[i].base_pfn;
		size = range_state[i].size_pfn;
		nr_range = add_range_with_merge(range, nr_range, base,
						base + size - 1);
	}
	if (debug_print) {
		printk(KERN_DEBUG "After WB checking\n");
		for (i = 0; i < nr_range; i++)
			printk(KERN_DEBUG "MTRR MAP PFN: %016lx - %016lx\n",
				 range[i].start, range[i].end + 1);
	}

	/* take out UC ranges */
	for (i = 0; i < num_var_ranges; i++) {
		type = range_state[i].type;
		if (type != MTRR_TYPE_UNCACHABLE &&
		    type != MTRR_TYPE_WRPROT)
			continue;
		size = range_state[i].size_pfn;
		if (!size)
			continue;
		base = range_state[i].base_pfn;
		subtract_range(range, base, base + size - 1);
	}
	if (extra_remove_size)
		subtract_range(range, extra_remove_base,
				 extra_remove_base + extra_remove_size  - 1);

	/* get new range num */
	nr_range = 0;
	for (i = 0; i < RANGE_NUM; i++) {
		if (!range[i].end)
			continue;
		nr_range++;
	}
	if  (debug_print) {
		printk(KERN_DEBUG "After UC checking\n");
		for (i = 0; i < nr_range; i++)
			printk(KERN_DEBUG "MTRR MAP PFN: %016lx - %016lx\n",
				 range[i].start, range[i].end + 1);
	}

	/* sort the ranges */
	sort(range, nr_range, sizeof(struct res_range), cmp_range, NULL);
	if  (debug_print) {
		printk(KERN_DEBUG "After sorting\n");
		for (i = 0; i < nr_range; i++)
			printk(KERN_DEBUG "MTRR MAP PFN: %016lx - %016lx\n",
				 range[i].start, range[i].end + 1);
	}

	/* clear those is not used */
	for (i = nr_range; i < RANGE_NUM; i++)
		memset(&range[i], 0, sizeof(range[i]));

	return nr_range;
}

static struct res_range __initdata range[RANGE_NUM];

#ifdef CONFIG_MTRR_SANITIZER

static unsigned long __init sum_ranges(struct res_range *range, int nr_range)
{
	unsigned long sum;
	int i;

	sum = 0;
	for (i = 0; i < nr_range; i++)
		sum += range[i].end + 1 - range[i].start;

	return sum;
}

static int enable_mtrr_cleanup __initdata =
	CONFIG_MTRR_SANITIZER_ENABLE_DEFAULT;

static int __init disable_mtrr_cleanup_setup(char *str)
{
	if (enable_mtrr_cleanup != -1)
		enable_mtrr_cleanup = 0;
	return 0;
}
early_param("disable_mtrr_cleanup", disable_mtrr_cleanup_setup);

static int __init enable_mtrr_cleanup_setup(char *str)
{
	if (enable_mtrr_cleanup != -1)
		enable_mtrr_cleanup = 1;
	return 0;
}
early_param("enable_mtrr_cleanup", enable_mtrr_cleanup_setup);
<<<<<<< HEAD
=======

static int __init mtrr_cleanup_debug_setup(char *str)
{
	debug_print = 1;
	return 0;
}
early_param("mtrr_cleanup_debug", mtrr_cleanup_debug_setup);
>>>>>>> a9ff8f64

struct var_mtrr_state {
	unsigned long	range_startk;
	unsigned long	range_sizek;
	unsigned long	chunk_sizek;
	unsigned long	gran_sizek;
	unsigned int	reg;
};

static void __init
set_var_mtrr(unsigned int reg, unsigned long basek, unsigned long sizek,
		unsigned char type, unsigned int address_bits)
{
	u32 base_lo, base_hi, mask_lo, mask_hi;
	u64 base, mask;

	if (!sizek) {
		fill_mtrr_var_range(reg, 0, 0, 0, 0);
		return;
	}

	mask = (1ULL << address_bits) - 1;
	mask &= ~((((u64)sizek) << 10) - 1);

	base  = ((u64)basek) << 10;

	base |= type;
	mask |= 0x800;

	base_lo = base & ((1ULL<<32) - 1);
	base_hi = base >> 32;

	mask_lo = mask & ((1ULL<<32) - 1);
	mask_hi = mask >> 32;

	fill_mtrr_var_range(reg, base_lo, base_hi, mask_lo, mask_hi);
}

static void __init
save_var_mtrr(unsigned int reg, unsigned long basek, unsigned long sizek,
		unsigned char type)
{
	range_state[reg].base_pfn = basek >> (PAGE_SHIFT - 10);
	range_state[reg].size_pfn = sizek >> (PAGE_SHIFT - 10);
	range_state[reg].type = type;
}

static void __init
set_var_mtrr_all(unsigned int address_bits)
{
	unsigned long basek, sizek;
	unsigned char type;
	unsigned int reg;

	for (reg = 0; reg < num_var_ranges; reg++) {
		basek = range_state[reg].base_pfn << (PAGE_SHIFT - 10);
		sizek = range_state[reg].size_pfn << (PAGE_SHIFT - 10);
		type = range_state[reg].type;

		set_var_mtrr(reg, basek, sizek, type, address_bits);
	}
}

static unsigned long to_size_factor(unsigned long sizek, char *factorp)
{
	char factor;
	unsigned long base = sizek;

	if (base & ((1<<10) - 1)) {
		/* not MB alignment */
		factor = 'K';
	} else if (base & ((1<<20) - 1)){
		factor = 'M';
		base >>= 10;
	} else {
		factor = 'G';
		base >>= 20;
	}

	*factorp = factor;

	return base;
}

static unsigned int __init
range_to_mtrr(unsigned int reg, unsigned long range_startk,
	      unsigned long range_sizek, unsigned char type)
{
	if (!range_sizek || (reg >= num_var_ranges))
		return reg;

	while (range_sizek) {
		unsigned long max_align, align;
		unsigned long sizek;

		/* Compute the maximum size I can make a range */
		if (range_startk)
			max_align = ffs(range_startk) - 1;
		else
			max_align = 32;
		align = fls(range_sizek) - 1;
		if (align > max_align)
			align = max_align;

		sizek = 1 << align;
		if (debug_print) {
			char start_factor = 'K', size_factor = 'K';
			unsigned long start_base, size_base;

			start_base = to_size_factor(range_startk, &start_factor),
			size_base = to_size_factor(sizek, &size_factor),

			printk(KERN_DEBUG "Setting variable MTRR %d, "
				"base: %ld%cB, range: %ld%cB, type %s\n",
				reg, start_base, start_factor,
				size_base, size_factor,
				(type == MTRR_TYPE_UNCACHABLE)?"UC":
				    ((type == MTRR_TYPE_WRBACK)?"WB":"Other")
				);
		}
		save_var_mtrr(reg++, range_startk, sizek, type);
		range_startk += sizek;
		range_sizek -= sizek;
		if (reg >= num_var_ranges)
			break;
	}
	return reg;
}

static unsigned __init
range_to_mtrr_with_hole(struct var_mtrr_state *state, unsigned long basek,
			unsigned long sizek)
{
	unsigned long hole_basek, hole_sizek;
	unsigned long second_basek, second_sizek;
	unsigned long range0_basek, range0_sizek;
	unsigned long range_basek, range_sizek;
	unsigned long chunk_sizek;
	unsigned long gran_sizek;

	hole_basek = 0;
	hole_sizek = 0;
	second_basek = 0;
	second_sizek = 0;
	chunk_sizek = state->chunk_sizek;
	gran_sizek = state->gran_sizek;

	/* align with gran size, prevent small block used up MTRRs */
	range_basek = ALIGN(state->range_startk, gran_sizek);
	if ((range_basek > basek) && basek)
		return second_sizek;
	state->range_sizek -= (range_basek - state->range_startk);
	range_sizek = ALIGN(state->range_sizek, gran_sizek);

	while (range_sizek > state->range_sizek) {
		range_sizek -= gran_sizek;
		if (!range_sizek)
			return 0;
	}
	state->range_sizek = range_sizek;

	/* try to append some small hole */
	range0_basek = state->range_startk;
	range0_sizek = ALIGN(state->range_sizek, chunk_sizek);

	/* no increase */
	if (range0_sizek == state->range_sizek) {
		if (debug_print)
			printk(KERN_DEBUG "rangeX: %016lx - %016lx\n",
				range0_basek<<10,
				(range0_basek + state->range_sizek)<<10);
		state->reg = range_to_mtrr(state->reg, range0_basek,
				state->range_sizek, MTRR_TYPE_WRBACK);
		return 0;
	}

	/* only cut back, when it is not the last */
	if (sizek) {
		while (range0_basek + range0_sizek > (basek + sizek)) {
			if (range0_sizek >= chunk_sizek)
				range0_sizek -= chunk_sizek;
			else
				range0_sizek = 0;

			if (!range0_sizek)
				break;
		}
	}

second_try:
	range_basek = range0_basek + range0_sizek;

	/* one hole in the middle */
	if (range_basek > basek && range_basek <= (basek + sizek))
		second_sizek = range_basek - basek;

	if (range0_sizek > state->range_sizek) {

		/* one hole in middle or at end */
		hole_sizek = range0_sizek - state->range_sizek - second_sizek;

		/* hole size should be less than half of range0 size */
		if (hole_sizek >= (range0_sizek >> 1) &&
		    range0_sizek >= chunk_sizek) {
			range0_sizek -= chunk_sizek;
			second_sizek = 0;
			hole_sizek = 0;

			goto second_try;
		}
	}

	if (range0_sizek) {
		if (debug_print)
			printk(KERN_DEBUG "range0: %016lx - %016lx\n",
				range0_basek<<10,
				(range0_basek + range0_sizek)<<10);
		state->reg = range_to_mtrr(state->reg, range0_basek,
				range0_sizek, MTRR_TYPE_WRBACK);
	}

	if (range0_sizek < state->range_sizek) {
		/* need to handle left over */
		range_sizek = state->range_sizek - range0_sizek;

		if (debug_print)
			printk(KERN_DEBUG "range: %016lx - %016lx\n",
				 range_basek<<10,
				 (range_basek + range_sizek)<<10);
		state->reg = range_to_mtrr(state->reg, range_basek,
				 range_sizek, MTRR_TYPE_WRBACK);
	}

	if (hole_sizek) {
		hole_basek = range_basek - hole_sizek - second_sizek;
		if (debug_print)
			printk(KERN_DEBUG "hole: %016lx - %016lx\n",
				 hole_basek<<10,
				 (hole_basek + hole_sizek)<<10);
		state->reg = range_to_mtrr(state->reg, hole_basek,
				 hole_sizek, MTRR_TYPE_UNCACHABLE);
	}

	return second_sizek;
}

static void __init
set_var_mtrr_range(struct var_mtrr_state *state, unsigned long base_pfn,
		   unsigned long size_pfn)
{
	unsigned long basek, sizek;
	unsigned long second_sizek = 0;

	if (state->reg >= num_var_ranges)
		return;

	basek = base_pfn << (PAGE_SHIFT - 10);
	sizek = size_pfn << (PAGE_SHIFT - 10);

	/* See if I can merge with the last range */
	if ((basek <= 1024) ||
	    (state->range_startk + state->range_sizek == basek)) {
		unsigned long endk = basek + sizek;
		state->range_sizek = endk - state->range_startk;
		return;
	}
	/* Write the range mtrrs */
	if (state->range_sizek != 0)
		second_sizek = range_to_mtrr_with_hole(state, basek, sizek);

	/* Allocate an msr */
	state->range_startk = basek + second_sizek;
	state->range_sizek  = sizek - second_sizek;
}

/* mininum size of mtrr block that can take hole */
static u64 mtrr_chunk_size __initdata = (256ULL<<20);

static int __init parse_mtrr_chunk_size_opt(char *p)
{
	if (!p)
		return -EINVAL;
	mtrr_chunk_size = memparse(p, &p);
	return 0;
}
early_param("mtrr_chunk_size", parse_mtrr_chunk_size_opt);

/* granity of mtrr of block */
static u64 mtrr_gran_size __initdata;

static int __init parse_mtrr_gran_size_opt(char *p)
{
	if (!p)
		return -EINVAL;
	mtrr_gran_size = memparse(p, &p);
	return 0;
}
early_param("mtrr_gran_size", parse_mtrr_gran_size_opt);

static int nr_mtrr_spare_reg __initdata =
				 CONFIG_MTRR_SANITIZER_SPARE_REG_NR_DEFAULT;

static int __init parse_mtrr_spare_reg(char *arg)
{
	if (arg)
		nr_mtrr_spare_reg = simple_strtoul(arg, NULL, 0);
	return 0;
}

early_param("mtrr_spare_reg_nr", parse_mtrr_spare_reg);

static int __init
x86_setup_var_mtrrs(struct res_range *range, int nr_range,
		    u64 chunk_size, u64 gran_size)
{
	struct var_mtrr_state var_state;
	int i;
	int num_reg;

	var_state.range_startk	= 0;
	var_state.range_sizek	= 0;
	var_state.reg		= 0;
	var_state.chunk_sizek	= chunk_size >> 10;
	var_state.gran_sizek	= gran_size >> 10;

	memset(range_state, 0, sizeof(range_state));

	/* Write the range etc */
	for (i = 0; i < nr_range; i++)
		set_var_mtrr_range(&var_state, range[i].start,
				   range[i].end - range[i].start + 1);

	/* Write the last range */
	if (var_state.range_sizek != 0)
		range_to_mtrr_with_hole(&var_state, 0, 0);

	num_reg = var_state.reg;
	/* Clear out the extra MTRR's */
	while (var_state.reg < num_var_ranges) {
		save_var_mtrr(var_state.reg, 0, 0, 0);
		var_state.reg++;
	}

	return num_reg;
}

struct mtrr_cleanup_result {
	unsigned long gran_sizek;
	unsigned long chunk_sizek;
	unsigned long lose_cover_sizek;
	unsigned int num_reg;
	int bad;
};

/*
 * gran_size: 64K, 128K, 256K, 512K, 1M, 2M, ..., 2G
 * chunk size: gran_size, ..., 2G
 * so we need (1+16)*8
 */
#define NUM_RESULT	136
#define PSHIFT		(PAGE_SHIFT - 10)

static struct mtrr_cleanup_result __initdata result[NUM_RESULT];
static struct res_range __initdata range_new[RANGE_NUM];
static unsigned long __initdata min_loss_pfn[RANGE_NUM];

static int __init mtrr_cleanup(unsigned address_bits)
{
	unsigned long extra_remove_base, extra_remove_size;
	unsigned long base, size, def, dummy;
	mtrr_type type;
	int nr_range, nr_range_new;
	u64 chunk_size, gran_size;
	unsigned long range_sums, range_sums_new;
	int index_good;
	int num_reg_good;
	int i;

	/* extra one for all 0 */
	int num[MTRR_NUM_TYPES + 1];

	if (!is_cpu(INTEL) || enable_mtrr_cleanup < 1)
		return 0;
	rdmsr(MTRRdefType_MSR, def, dummy);
	def &= 0xff;
	if (def != MTRR_TYPE_UNCACHABLE)
		return 0;

	/* get it and store it aside */
	memset(range_state, 0, sizeof(range_state));
	for (i = 0; i < num_var_ranges; i++) {
		mtrr_if->get(i, &base, &size, &type);
		range_state[i].base_pfn = base;
		range_state[i].size_pfn = size;
		range_state[i].type = type;
	}

	/* check entries number */
	memset(num, 0, sizeof(num));
	for (i = 0; i < num_var_ranges; i++) {
		type = range_state[i].type;
		size = range_state[i].size_pfn;
		if (type >= MTRR_NUM_TYPES)
			continue;
		if (!size)
			type = MTRR_NUM_TYPES;
		if (type == MTRR_TYPE_WRPROT)
			type = MTRR_TYPE_UNCACHABLE;
		num[type]++;
	}

	/* check if we got UC entries */
	if (!num[MTRR_TYPE_UNCACHABLE])
		return 0;

	/* check if we only had WB and UC */
	if (num[MTRR_TYPE_WRBACK] + num[MTRR_TYPE_UNCACHABLE] !=
		num_var_ranges - num[MTRR_NUM_TYPES])
		return 0;

	/* print original var MTRRs at first, for debugging: */
	printk(KERN_DEBUG "original variable MTRRs\n");
	for (i = 0; i < num_var_ranges; i++) {
		char start_factor = 'K', size_factor = 'K';
		unsigned long start_base, size_base;

		size_base = range_state[i].size_pfn << (PAGE_SHIFT - 10);
		if (!size_base)
			continue;

		size_base = to_size_factor(size_base, &size_factor),
		start_base = range_state[i].base_pfn << (PAGE_SHIFT - 10);
		start_base = to_size_factor(start_base, &start_factor),
		type = range_state[i].type;

		printk(KERN_DEBUG "reg %d, base: %ld%cB, range: %ld%cB, type %s\n",
			i, start_base, start_factor,
			size_base, size_factor,
			(type == MTRR_TYPE_UNCACHABLE) ? "UC" :
			    ((type == MTRR_TYPE_WRPROT) ? "WP" :
			     ((type == MTRR_TYPE_WRBACK) ? "WB" : "Other"))
			);
	}

	memset(range, 0, sizeof(range));
	extra_remove_size = 0;
	extra_remove_base = 1 << (32 - PAGE_SHIFT);
	if (mtrr_tom2)
		extra_remove_size =
			(mtrr_tom2 >> PAGE_SHIFT) - extra_remove_base;
	nr_range = x86_get_mtrr_mem_range(range, 0, extra_remove_base,
					  extra_remove_size);
	/*
	 * [0, 1M) should always be coverred by var mtrr with WB
	 * and fixed mtrrs should take effective before var mtrr for it
	 */
	nr_range = add_range_with_merge(range, nr_range, 0,
					(1ULL<<(20 - PAGE_SHIFT)) - 1);
	/* sort the ranges */
	sort(range, nr_range, sizeof(struct res_range), cmp_range, NULL);

	range_sums = sum_ranges(range, nr_range);
	printk(KERN_INFO "total RAM coverred: %ldM\n",
	       range_sums >> (20 - PAGE_SHIFT));

	if (mtrr_chunk_size && mtrr_gran_size) {
		int num_reg;
		char gran_factor, chunk_factor, lose_factor;
		unsigned long gran_base, chunk_base, lose_base;

		debug_print++;
		/* convert ranges to var ranges state */
		num_reg = x86_setup_var_mtrrs(range, nr_range, mtrr_chunk_size,
					      mtrr_gran_size);

		/* we got new setting in range_state, check it */
		memset(range_new, 0, sizeof(range_new));
		nr_range_new = x86_get_mtrr_mem_range(range_new, 0,
						      extra_remove_base,
						      extra_remove_size);
		range_sums_new = sum_ranges(range_new, nr_range_new);

		i = 0;
		result[i].chunk_sizek = mtrr_chunk_size >> 10;
		result[i].gran_sizek = mtrr_gran_size >> 10;
		result[i].num_reg = num_reg;
		if (range_sums < range_sums_new) {
			result[i].lose_cover_sizek =
				(range_sums_new - range_sums) << PSHIFT;
			result[i].bad = 1;
		} else
			result[i].lose_cover_sizek =
				(range_sums - range_sums_new) << PSHIFT;

		gran_base = to_size_factor(result[i].gran_sizek, &gran_factor),
		chunk_base = to_size_factor(result[i].chunk_sizek, &chunk_factor),
		lose_base = to_size_factor(result[i].lose_cover_sizek, &lose_factor),
		printk(KERN_INFO "%sgran_size: %ld%c \tchunk_size: %ld%c \t",
			 result[i].bad?"*BAD*":" ",
			 gran_base, gran_factor, chunk_base, chunk_factor);
		printk(KERN_CONT "num_reg: %d  \tlose cover RAM: %s%ld%c\n",
			 result[i].num_reg, result[i].bad?"-":"",
			 lose_base, lose_factor);
		if (!result[i].bad) {
			set_var_mtrr_all(address_bits);
			return 1;
		}
		printk(KERN_INFO "invalid mtrr_gran_size or mtrr_chunk_size, "
		       "will find optimal one\n");
		debug_print--;
		memset(result, 0, sizeof(result[0]));
	}

	i = 0;
	memset(min_loss_pfn, 0xff, sizeof(min_loss_pfn));
	memset(result, 0, sizeof(result));
	for (gran_size = (1ULL<<16); gran_size < (1ULL<<32); gran_size <<= 1) {
		char gran_factor;
		unsigned long gran_base;

		if (debug_print)
			gran_base = to_size_factor(gran_size >> 10, &gran_factor);

		for (chunk_size = gran_size; chunk_size < (1ULL<<32);
		     chunk_size <<= 1) {
			int num_reg;

			if (debug_print) {
				char chunk_factor;
				unsigned long chunk_base;

				chunk_base = to_size_factor(chunk_size>>10, &chunk_factor),
				printk(KERN_INFO "\n");
				printk(KERN_INFO "gran_size: %ld%c   chunk_size: %ld%c \n",
				       gran_base, gran_factor, chunk_base, chunk_factor);
			}
			if (i >= NUM_RESULT)
				continue;

			/* convert ranges to var ranges state */
			num_reg = x86_setup_var_mtrrs(range, nr_range,
							 chunk_size, gran_size);

			/* we got new setting in range_state, check it */
			memset(range_new, 0, sizeof(range_new));
			nr_range_new = x86_get_mtrr_mem_range(range_new, 0,
					 extra_remove_base, extra_remove_size);
			range_sums_new = sum_ranges(range_new, nr_range_new);

			result[i].chunk_sizek = chunk_size >> 10;
			result[i].gran_sizek = gran_size >> 10;
			result[i].num_reg = num_reg;
			if (range_sums < range_sums_new) {
				result[i].lose_cover_sizek =
					(range_sums_new - range_sums) << PSHIFT;
				result[i].bad = 1;
			} else
				result[i].lose_cover_sizek =
					(range_sums - range_sums_new) << PSHIFT;

			/* double check it */
			if (!result[i].bad && !result[i].lose_cover_sizek) {
				if (nr_range_new != nr_range ||
					memcmp(range, range_new, sizeof(range)))
						result[i].bad = 1;
			}

			if (!result[i].bad && (range_sums - range_sums_new <
					       min_loss_pfn[num_reg])) {
				min_loss_pfn[num_reg] =
					range_sums - range_sums_new;
			}
			i++;
		}
	}

	/* print out all */
	for (i = 0; i < NUM_RESULT; i++) {
		char gran_factor, chunk_factor, lose_factor;
		unsigned long gran_base, chunk_base, lose_base;

		gran_base = to_size_factor(result[i].gran_sizek, &gran_factor),
		chunk_base = to_size_factor(result[i].chunk_sizek, &chunk_factor),
		lose_base = to_size_factor(result[i].lose_cover_sizek, &lose_factor),
		printk(KERN_INFO "%sgran_size: %ld%c \tchunk_size: %ld%c \t",
			 result[i].bad?"*BAD*":" ",
			 gran_base, gran_factor, chunk_base, chunk_factor);
		printk(KERN_CONT "num_reg: %d  \tlose cover RAM: %s%ld%c\n",
			 result[i].num_reg, result[i].bad?"-":"",
			 lose_base, lose_factor);
	}

	/* try to find the optimal index */
	if (nr_mtrr_spare_reg >= num_var_ranges)
		nr_mtrr_spare_reg = num_var_ranges - 1;
	num_reg_good = -1;
	for (i = num_var_ranges - nr_mtrr_spare_reg; i > 0; i--) {
		if (!min_loss_pfn[i])
			num_reg_good = i;
	}

	index_good = -1;
	if (num_reg_good != -1) {
		for (i = 0; i < NUM_RESULT; i++) {
			if (!result[i].bad &&
			    result[i].num_reg == num_reg_good &&
			    !result[i].lose_cover_sizek) {
				index_good = i;
				break;
			}
		}
	}

	if (index_good != -1) {
		char gran_factor, chunk_factor, lose_factor;
		unsigned long gran_base, chunk_base, lose_base;

		printk(KERN_INFO "Found optimal setting for mtrr clean up\n");
		i = index_good;
		gran_base = to_size_factor(result[i].gran_sizek, &gran_factor),
		chunk_base = to_size_factor(result[i].chunk_sizek, &chunk_factor),
		lose_base = to_size_factor(result[i].lose_cover_sizek, &lose_factor),
		printk(KERN_INFO "gran_size: %ld%c \tchunk_size: %ld%c \t",
			 gran_base, gran_factor, chunk_base, chunk_factor);
		printk(KERN_CONT "num_reg: %d  \tlose RAM: %ld%c\n",
			 result[i].num_reg, lose_base, lose_factor);
		/* convert ranges to var ranges state */
		chunk_size = result[i].chunk_sizek;
		chunk_size <<= 10;
		gran_size = result[i].gran_sizek;
		gran_size <<= 10;
		debug_print++;
		x86_setup_var_mtrrs(range, nr_range, chunk_size, gran_size);
		debug_print--;
		set_var_mtrr_all(address_bits);
		return 1;
	}

	printk(KERN_INFO "mtrr_cleanup: can not find optimal value\n");
	printk(KERN_INFO "please specify mtrr_gran_size/mtrr_chunk_size\n");

	return 0;
}
#else
static int __init mtrr_cleanup(unsigned address_bits)
{
	return 0;
}
#endif

static int __initdata changed_by_mtrr_cleanup;

static int disable_mtrr_trim;

static int __init disable_mtrr_trim_setup(char *str)
{
	disable_mtrr_trim = 1;
	return 0;
}
early_param("disable_mtrr_trim", disable_mtrr_trim_setup);

/*
 * Newer AMD K8s and later CPUs have a special magic MSR way to force WB
 * for memory >4GB. Check for that here.
 * Note this won't check if the MTRRs < 4GB where the magic bit doesn't
 * apply to are wrong, but so far we don't know of any such case in the wild.
 */
#define Tom2Enabled (1U << 21)
#define Tom2ForceMemTypeWB (1U << 22)

int __init amd_special_default_mtrr(void)
{
	u32 l, h;

	if (boot_cpu_data.x86_vendor != X86_VENDOR_AMD)
		return 0;
	if (boot_cpu_data.x86 < 0xf || boot_cpu_data.x86 > 0x11)
		return 0;
	/* In case some hypervisor doesn't pass SYSCFG through */
	if (rdmsr_safe(MSR_K8_SYSCFG, &l, &h) < 0)
		return 0;
	/*
	 * Memory between 4GB and top of mem is forced WB by this magic bit.
	 * Reserved before K8RevF, but should be zero there.
	 */
	if ((l & (Tom2Enabled | Tom2ForceMemTypeWB)) ==
		 (Tom2Enabled | Tom2ForceMemTypeWB))
		return 1;
	return 0;
}

static u64 __init real_trim_memory(unsigned long start_pfn,
				   unsigned long limit_pfn)
{
	u64 trim_start, trim_size;
	trim_start = start_pfn;
	trim_start <<= PAGE_SHIFT;
	trim_size = limit_pfn;
	trim_size <<= PAGE_SHIFT;
	trim_size -= trim_start;

	return e820_update_range(trim_start, trim_size, E820_RAM,
				E820_RESERVED);
}
/**
 * mtrr_trim_uncached_memory - trim RAM not covered by MTRRs
 * @end_pfn: ending page frame number
 *
 * Some buggy BIOSes don't setup the MTRRs properly for systems with certain
 * memory configurations.  This routine checks that the highest MTRR matches
 * the end of memory, to make sure the MTRRs having a write back type cover
 * all of the memory the kernel is intending to use. If not, it'll trim any
 * memory off the end by adjusting end_pfn, removing it from the kernel's
 * allocation pools, warning the user with an obnoxious message.
 */
int __init mtrr_trim_uncached_memory(unsigned long end_pfn)
{
	unsigned long i, base, size, highest_pfn = 0, def, dummy;
	mtrr_type type;
	int nr_range;
	u64 total_trim_size;

	/* extra one for all 0 */
	int num[MTRR_NUM_TYPES + 1];
	/*
	 * Make sure we only trim uncachable memory on machines that
	 * support the Intel MTRR architecture:
	 */
	if (!is_cpu(INTEL) || disable_mtrr_trim)
		return 0;
	rdmsr(MTRRdefType_MSR, def, dummy);
	def &= 0xff;
	if (def != MTRR_TYPE_UNCACHABLE)
		return 0;

	/* get it and store it aside */
	memset(range_state, 0, sizeof(range_state));
	for (i = 0; i < num_var_ranges; i++) {
		mtrr_if->get(i, &base, &size, &type);
		range_state[i].base_pfn = base;
		range_state[i].size_pfn = size;
		range_state[i].type = type;
	}

	/* Find highest cached pfn */
	for (i = 0; i < num_var_ranges; i++) {
		type = range_state[i].type;
		if (type != MTRR_TYPE_WRBACK)
			continue;
		base = range_state[i].base_pfn;
		size = range_state[i].size_pfn;
		if (highest_pfn < base + size)
			highest_pfn = base + size;
	}

	/* kvm/qemu doesn't have mtrr set right, don't trim them all */
	if (!highest_pfn) {
		WARN(!kvm_para_available(), KERN_WARNING
				"WARNING: strange, CPU MTRRs all blank?\n");
		return 0;
	}

	/* check entries number */
	memset(num, 0, sizeof(num));
	for (i = 0; i < num_var_ranges; i++) {
		type = range_state[i].type;
		if (type >= MTRR_NUM_TYPES)
			continue;
		size = range_state[i].size_pfn;
		if (!size)
			type = MTRR_NUM_TYPES;
		num[type]++;
	}

	/* no entry for WB? */
	if (!num[MTRR_TYPE_WRBACK])
		return 0;

	/* check if we only had WB and UC */
	if (num[MTRR_TYPE_WRBACK] + num[MTRR_TYPE_UNCACHABLE] !=
		num_var_ranges - num[MTRR_NUM_TYPES])
		return 0;

	memset(range, 0, sizeof(range));
	nr_range = 0;
	if (mtrr_tom2) {
		range[nr_range].start = (1ULL<<(32 - PAGE_SHIFT));
		range[nr_range].end = (mtrr_tom2 >> PAGE_SHIFT) - 1;
		if (highest_pfn < range[nr_range].end + 1)
			highest_pfn = range[nr_range].end + 1;
		nr_range++;
	}
	nr_range = x86_get_mtrr_mem_range(range, nr_range, 0, 0);

	total_trim_size = 0;
	/* check the head */
	if (range[0].start)
		total_trim_size += real_trim_memory(0, range[0].start);
	/* check the holes */
	for (i = 0; i < nr_range - 1; i++) {
		if (range[i].end + 1 < range[i+1].start)
			total_trim_size += real_trim_memory(range[i].end + 1,
							    range[i+1].start);
	}
	/* check the top */
	i = nr_range - 1;
	if (range[i].end + 1 < end_pfn)
		total_trim_size += real_trim_memory(range[i].end + 1,
							 end_pfn);

	if (total_trim_size) {
		printk(KERN_WARNING "WARNING: BIOS bug: CPU MTRRs don't cover"
			" all of memory, losing %lluMB of RAM.\n",
			total_trim_size >> 20);

		if (!changed_by_mtrr_cleanup)
			WARN_ON(1);

		printk(KERN_INFO "update e820 for mtrr\n");
		update_e820();

		return 1;
	}

	return 0;
}

/**
 * mtrr_bp_init - initialize mtrrs on the boot CPU
 *
 * This needs to be called early; before any of the other CPUs are 
 * initialized (i.e. before smp_init()).
 * 
 */
void __init mtrr_bp_init(void)
{
	u32 phys_addr;
	init_ifs();

	phys_addr = 32;

	if (cpu_has_mtrr) {
		mtrr_if = &generic_mtrr_ops;
		size_or_mask = 0xff000000;	/* 36 bits */
		size_and_mask = 0x00f00000;
		phys_addr = 36;

		/* This is an AMD specific MSR, but we assume(hope?) that
		   Intel will implement it to when they extend the address
		   bus of the Xeon. */
		if (cpuid_eax(0x80000000) >= 0x80000008) {
			phys_addr = cpuid_eax(0x80000008) & 0xff;
			/* CPUID workaround for Intel 0F33/0F34 CPU */
			if (boot_cpu_data.x86_vendor == X86_VENDOR_INTEL &&
			    boot_cpu_data.x86 == 0xF &&
			    boot_cpu_data.x86_model == 0x3 &&
			    (boot_cpu_data.x86_mask == 0x3 ||
			     boot_cpu_data.x86_mask == 0x4))
				phys_addr = 36;

			size_or_mask = ~((1ULL << (phys_addr - PAGE_SHIFT)) - 1);
			size_and_mask = ~size_or_mask & 0xfffff00000ULL;
		} else if (boot_cpu_data.x86_vendor == X86_VENDOR_CENTAUR &&
			   boot_cpu_data.x86 == 6) {
			/* VIA C* family have Intel style MTRRs, but
			   don't support PAE */
			size_or_mask = 0xfff00000;	/* 32 bits */
			size_and_mask = 0;
			phys_addr = 32;
		}
	} else {
		switch (boot_cpu_data.x86_vendor) {
		case X86_VENDOR_AMD:
			if (cpu_has_k6_mtrr) {
				/* Pre-Athlon (K6) AMD CPU MTRRs */
				mtrr_if = mtrr_ops[X86_VENDOR_AMD];
				size_or_mask = 0xfff00000;	/* 32 bits */
				size_and_mask = 0;
			}
			break;
		case X86_VENDOR_CENTAUR:
			if (cpu_has_centaur_mcr) {
				mtrr_if = mtrr_ops[X86_VENDOR_CENTAUR];
				size_or_mask = 0xfff00000;	/* 32 bits */
				size_and_mask = 0;
			}
			break;
		case X86_VENDOR_CYRIX:
			if (cpu_has_cyrix_arr) {
				mtrr_if = mtrr_ops[X86_VENDOR_CYRIX];
				size_or_mask = 0xfff00000;	/* 32 bits */
				size_and_mask = 0;
			}
			break;
		default:
			break;
		}
	}

	if (mtrr_if) {
		set_num_var_ranges();
		init_table();
		if (use_intel()) {
			get_mtrr_state();

			if (mtrr_cleanup(phys_addr)) {
				changed_by_mtrr_cleanup = 1;
				mtrr_if->set_all();
			}

		}
	}
}

void mtrr_ap_init(void)
{
	unsigned long flags;

	if (!mtrr_if || !use_intel())
		return;
	/*
	 * Ideally we should hold mtrr_mutex here to avoid mtrr entries changed,
	 * but this routine will be called in cpu boot time, holding the lock
	 * breaks it. This routine is called in two cases: 1.very earily time
	 * of software resume, when there absolutely isn't mtrr entry changes;
	 * 2.cpu hotadd time. We let mtrr_add/del_page hold cpuhotplug lock to
	 * prevent mtrr entry changes
	 */
	local_irq_save(flags);

	mtrr_if->set_all();

	local_irq_restore(flags);
}

/**
 * Save current fixed-range MTRR state of the BSP
 */
void mtrr_save_state(void)
{
	smp_call_function_single(0, mtrr_save_fixed_ranges, NULL, 1);
}

static int __init mtrr_init_finialize(void)
{
	if (!mtrr_if)
		return 0;
	if (use_intel()) {
		if (!changed_by_mtrr_cleanup)
			mtrr_state_warn();
	} else {
		/* The CPUs haven't MTRR and seem to not support SMP. They have
		 * specific drivers, we use a tricky method to support
		 * suspend/resume for them.
		 * TBD: is there any system with such CPU which supports
		 * suspend/resume?  if no, we should remove the code.
		 */
		sysdev_driver_register(&cpu_sysdev_class,
			&mtrr_sysdev_driver);
	}
	return 0;
}
subsys_initcall(mtrr_init_finialize);<|MERGE_RESOLUTION|>--- conflicted
+++ resolved
@@ -836,8 +836,6 @@
 	return 0;
 }
 early_param("enable_mtrr_cleanup", enable_mtrr_cleanup_setup);
-<<<<<<< HEAD
-=======
 
 static int __init mtrr_cleanup_debug_setup(char *str)
 {
@@ -845,7 +843,6 @@
 	return 0;
 }
 early_param("mtrr_cleanup_debug", mtrr_cleanup_debug_setup);
->>>>>>> a9ff8f64
 
 struct var_mtrr_state {
 	unsigned long	range_startk;
