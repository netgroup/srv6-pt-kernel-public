--- conflicted
+++ resolved
@@ -27,10 +27,7 @@
 #include <asm/div64.h>
 #include <asm/x86_init.h>
 #include <asm/hypervisor.h>
-<<<<<<< HEAD
-=======
 #include <asm/timer.h>
->>>>>>> d06e622d
 #include <asm/apic.h>
 
 #define CPUID_VMWARE_INFO_LEAF	0x40000000
@@ -98,13 +95,10 @@
 	} else {
 		pr_warn("Failed to get TSC freq from the hypervisor\n");
 	}
-<<<<<<< HEAD
-=======
 
 #ifdef CONFIG_X86_IO_APIC
 	no_timer_check = 1;
 #endif
->>>>>>> d06e622d
 }
 
 /*
