--- conflicted
+++ resolved
@@ -18,12 +18,7 @@
 
 #include <mach/map.h>
 
-<<<<<<< HEAD
-#include <plat/cpu.h>
-
-=======
 #include "common.h"
->>>>>>> 1a5700bc
 #include "smc.h"
 
 static int exynos_do_idle(void)
@@ -35,8 +30,6 @@
 static int exynos_cpu_boot(int cpu)
 {
 	/*
-<<<<<<< HEAD
-=======
 	 * Exynos3250 doesn't need to send smc command for secondary CPU boot
 	 * because Exynos3250 removes WFE in secure mode.
 	 */
@@ -44,7 +37,6 @@
 		return 0;
 
 	/*
->>>>>>> 1a5700bc
 	 * The second parameter of SMC_CMD_CPU1BOOT command means CPU id.
 	 * But, Exynos4212 has only one secondary CPU so second parameter
 	 * isn't used for informing secure firmware about CPU id.
@@ -58,11 +50,6 @@
 
 static int exynos_set_cpu_boot_addr(int cpu, unsigned long boot_addr)
 {
-<<<<<<< HEAD
-	void __iomem *boot_reg = S5P_VA_SYSRAM_NS + 0x1c;
-
-	if (!soc_is_exynos4212())
-=======
 	void __iomem *boot_reg;
 
 	if (!sysram_ns_base_addr)
@@ -71,7 +58,6 @@
 	boot_reg = sysram_ns_base_addr + 0x1c;
 
 	if (!soc_is_exynos4212() && !soc_is_exynos3250())
->>>>>>> 1a5700bc
 		boot_reg += 4*cpu;
 
 	__raw_writel(boot_addr, boot_reg);
