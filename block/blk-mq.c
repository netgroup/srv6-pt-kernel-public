/*
 * Block multiqueue core code
 *
 * Copyright (C) 2013-2014 Jens Axboe
 * Copyright (C) 2013-2014 Christoph Hellwig
 */
#include <linux/kernel.h>
#include <linux/module.h>
#include <linux/backing-dev.h>
#include <linux/bio.h>
#include <linux/blkdev.h>
#include <linux/kmemleak.h>
#include <linux/mm.h>
#include <linux/init.h>
#include <linux/slab.h>
#include <linux/workqueue.h>
#include <linux/smp.h>
#include <linux/llist.h>
#include <linux/list_sort.h>
#include <linux/cpu.h>
#include <linux/cache.h>
#include <linux/sched/sysctl.h>
#include <linux/delay.h>
#include <linux/crash_dump.h>
#include <linux/prefetch.h>

#include <trace/events/block.h>

#include <linux/blk-mq.h>
#include "blk.h"
#include "blk-mq.h"
#include "blk-mq-tag.h"
#include "blk-stat.h"
#include "blk-wbt.h"
#include "blk-mq-sched.h"

static DEFINE_MUTEX(all_q_mutex);
static LIST_HEAD(all_q_list);

/*
 * Check if any of the ctx's have pending work in this hardware queue
 */
bool blk_mq_hctx_has_pending(struct blk_mq_hw_ctx *hctx)
{
	return sbitmap_any_bit_set(&hctx->ctx_map) ||
			!list_empty_careful(&hctx->dispatch) ||
			blk_mq_sched_has_work(hctx);
}

/*
 * Mark this ctx as having pending work in this hardware queue
 */
static void blk_mq_hctx_mark_pending(struct blk_mq_hw_ctx *hctx,
				     struct blk_mq_ctx *ctx)
{
	if (!sbitmap_test_bit(&hctx->ctx_map, ctx->index_hw))
		sbitmap_set_bit(&hctx->ctx_map, ctx->index_hw);
}

static void blk_mq_hctx_clear_pending(struct blk_mq_hw_ctx *hctx,
				      struct blk_mq_ctx *ctx)
{
	sbitmap_clear_bit(&hctx->ctx_map, ctx->index_hw);
}

void blk_mq_freeze_queue_start(struct request_queue *q)
{
	int freeze_depth;

	freeze_depth = atomic_inc_return(&q->mq_freeze_depth);
	if (freeze_depth == 1) {
		percpu_ref_kill(&q->q_usage_counter);
		blk_mq_run_hw_queues(q, false);
	}
}
EXPORT_SYMBOL_GPL(blk_mq_freeze_queue_start);

static void blk_mq_freeze_queue_wait(struct request_queue *q)
{
	wait_event(q->mq_freeze_wq, percpu_ref_is_zero(&q->q_usage_counter));
}

/*
 * Guarantee no request is in use, so we can change any data structure of
 * the queue afterward.
 */
void blk_freeze_queue(struct request_queue *q)
{
	/*
	 * In the !blk_mq case we are only calling this to kill the
	 * q_usage_counter, otherwise this increases the freeze depth
	 * and waits for it to return to zero.  For this reason there is
	 * no blk_unfreeze_queue(), and blk_freeze_queue() is not
	 * exported to drivers as the only user for unfreeze is blk_mq.
	 */
	blk_mq_freeze_queue_start(q);
	blk_mq_freeze_queue_wait(q);
}

void blk_mq_freeze_queue(struct request_queue *q)
{
	/*
	 * ...just an alias to keep freeze and unfreeze actions balanced
	 * in the blk_mq_* namespace
	 */
	blk_freeze_queue(q);
}
EXPORT_SYMBOL_GPL(blk_mq_freeze_queue);

void blk_mq_unfreeze_queue(struct request_queue *q)
{
	int freeze_depth;

	freeze_depth = atomic_dec_return(&q->mq_freeze_depth);
	WARN_ON_ONCE(freeze_depth < 0);
	if (!freeze_depth) {
		percpu_ref_reinit(&q->q_usage_counter);
		wake_up_all(&q->mq_freeze_wq);
	}
}
EXPORT_SYMBOL_GPL(blk_mq_unfreeze_queue);

/**
 * blk_mq_quiesce_queue() - wait until all ongoing queue_rq calls have finished
 * @q: request queue.
 *
 * Note: this function does not prevent that the struct request end_io()
 * callback function is invoked. Additionally, it is not prevented that
 * new queue_rq() calls occur unless the queue has been stopped first.
 */
void blk_mq_quiesce_queue(struct request_queue *q)
{
	struct blk_mq_hw_ctx *hctx;
	unsigned int i;
	bool rcu = false;

	blk_mq_stop_hw_queues(q);

	queue_for_each_hw_ctx(q, hctx, i) {
		if (hctx->flags & BLK_MQ_F_BLOCKING)
			synchronize_srcu(&hctx->queue_rq_srcu);
		else
			rcu = true;
	}
	if (rcu)
		synchronize_rcu();
}
EXPORT_SYMBOL_GPL(blk_mq_quiesce_queue);

void blk_mq_wake_waiters(struct request_queue *q)
{
	struct blk_mq_hw_ctx *hctx;
	unsigned int i;

	queue_for_each_hw_ctx(q, hctx, i)
		if (blk_mq_hw_queue_mapped(hctx))
			blk_mq_tag_wakeup_all(hctx->tags, true);

	/*
	 * If we are called because the queue has now been marked as
	 * dying, we need to ensure that processes currently waiting on
	 * the queue are notified as well.
	 */
	wake_up_all(&q->mq_freeze_wq);
}

bool blk_mq_can_queue(struct blk_mq_hw_ctx *hctx)
{
	return blk_mq_has_free_tags(hctx->tags);
}
EXPORT_SYMBOL(blk_mq_can_queue);

void blk_mq_rq_ctx_init(struct request_queue *q, struct blk_mq_ctx *ctx,
			struct request *rq, unsigned int op)
{
	INIT_LIST_HEAD(&rq->queuelist);
	/* csd/requeue_work/fifo_time is initialized before use */
	rq->q = q;
	rq->mq_ctx = ctx;
	rq->cmd_flags = op;
	if (blk_queue_io_stat(q))
		rq->rq_flags |= RQF_IO_STAT;
	/* do not touch atomic flags, it needs atomic ops against the timer */
	rq->cpu = -1;
	INIT_HLIST_NODE(&rq->hash);
	RB_CLEAR_NODE(&rq->rb_node);
	rq->rq_disk = NULL;
	rq->part = NULL;
	rq->start_time = jiffies;
#ifdef CONFIG_BLK_CGROUP
	rq->rl = NULL;
	set_start_time_ns(rq);
	rq->io_start_time_ns = 0;
#endif
	rq->nr_phys_segments = 0;
#if defined(CONFIG_BLK_DEV_INTEGRITY)
	rq->nr_integrity_segments = 0;
#endif
	rq->special = NULL;
	/* tag was already set */
	rq->errors = 0;

	rq->cmd = rq->__cmd;

	rq->extra_len = 0;
	rq->sense_len = 0;
	rq->resid_len = 0;
	rq->sense = NULL;

	INIT_LIST_HEAD(&rq->timeout_list);
	rq->timeout = 0;

	rq->end_io = NULL;
	rq->end_io_data = NULL;
	rq->next_rq = NULL;

	ctx->rq_dispatched[op_is_sync(op)]++;
}
EXPORT_SYMBOL_GPL(blk_mq_rq_ctx_init);

struct request *__blk_mq_alloc_request(struct blk_mq_alloc_data *data,
				       unsigned int op)
{
	struct request *rq;
	unsigned int tag;

	tag = blk_mq_get_tag(data);
	if (tag != BLK_MQ_TAG_FAIL) {
		struct blk_mq_tags *tags = blk_mq_tags_from_data(data);

		rq = tags->static_rqs[tag];

		if (data->flags & BLK_MQ_REQ_INTERNAL) {
			rq->tag = -1;
			rq->internal_tag = tag;
		} else {
			if (blk_mq_tag_busy(data->hctx)) {
				rq->rq_flags = RQF_MQ_INFLIGHT;
				atomic_inc(&data->hctx->nr_active);
			}
			rq->tag = tag;
			rq->internal_tag = -1;
		}

		blk_mq_rq_ctx_init(data->q, data->ctx, rq, op);
		return rq;
	}

	return NULL;
}
EXPORT_SYMBOL_GPL(__blk_mq_alloc_request);

struct request *blk_mq_alloc_request(struct request_queue *q, int rw,
		unsigned int flags)
{
	struct blk_mq_alloc_data alloc_data = { .flags = flags };
	struct request *rq;
	int ret;

	ret = blk_queue_enter(q, flags & BLK_MQ_REQ_NOWAIT);
	if (ret)
		return ERR_PTR(ret);

	rq = blk_mq_sched_get_request(q, NULL, rw, &alloc_data);

	blk_mq_put_ctx(alloc_data.ctx);
	blk_queue_exit(q);

	if (!rq)
		return ERR_PTR(-EWOULDBLOCK);

	rq->__data_len = 0;
	rq->__sector = (sector_t) -1;
	rq->bio = rq->biotail = NULL;
	return rq;
}
EXPORT_SYMBOL(blk_mq_alloc_request);

struct request *blk_mq_alloc_request_hctx(struct request_queue *q, int rw,
		unsigned int flags, unsigned int hctx_idx)
{
	struct blk_mq_hw_ctx *hctx;
	struct blk_mq_ctx *ctx;
	struct request *rq;
	struct blk_mq_alloc_data alloc_data;
	int ret;

	/*
	 * If the tag allocator sleeps we could get an allocation for a
	 * different hardware context.  No need to complicate the low level
	 * allocator for this for the rare use case of a command tied to
	 * a specific queue.
	 */
	if (WARN_ON_ONCE(!(flags & BLK_MQ_REQ_NOWAIT)))
		return ERR_PTR(-EINVAL);

	if (hctx_idx >= q->nr_hw_queues)
		return ERR_PTR(-EIO);

	ret = blk_queue_enter(q, true);
	if (ret)
		return ERR_PTR(ret);

	/*
	 * Check if the hardware context is actually mapped to anything.
	 * If not tell the caller that it should skip this queue.
	 */
	hctx = q->queue_hw_ctx[hctx_idx];
	if (!blk_mq_hw_queue_mapped(hctx)) {
		ret = -EXDEV;
		goto out_queue_exit;
	}
	ctx = __blk_mq_get_ctx(q, cpumask_first(hctx->cpumask));

	blk_mq_set_alloc_data(&alloc_data, q, flags, ctx, hctx);
	rq = __blk_mq_alloc_request(&alloc_data, rw);
	if (!rq) {
		ret = -EWOULDBLOCK;
		goto out_queue_exit;
	}

	return rq;

out_queue_exit:
	blk_queue_exit(q);
	return ERR_PTR(ret);
}
EXPORT_SYMBOL_GPL(blk_mq_alloc_request_hctx);

void __blk_mq_finish_request(struct blk_mq_hw_ctx *hctx, struct blk_mq_ctx *ctx,
			     struct request *rq)
{
	const int sched_tag = rq->internal_tag;
	struct request_queue *q = rq->q;

	if (rq->rq_flags & RQF_MQ_INFLIGHT)
		atomic_dec(&hctx->nr_active);

	wbt_done(q->rq_wb, &rq->issue_stat);
	rq->rq_flags = 0;

	clear_bit(REQ_ATOM_STARTED, &rq->atomic_flags);
	clear_bit(REQ_ATOM_POLL_SLEPT, &rq->atomic_flags);
	if (rq->tag != -1)
		blk_mq_put_tag(hctx, hctx->tags, ctx, rq->tag);
	if (sched_tag != -1)
		blk_mq_sched_completed_request(hctx, rq);
	blk_mq_sched_restart_queues(hctx);
	blk_queue_exit(q);
}

static void blk_mq_finish_hctx_request(struct blk_mq_hw_ctx *hctx,
				     struct request *rq)
{
	struct blk_mq_ctx *ctx = rq->mq_ctx;

	ctx->rq_completed[rq_is_sync(rq)]++;
	__blk_mq_finish_request(hctx, ctx, rq);
}

void blk_mq_finish_request(struct request *rq)
{
	blk_mq_finish_hctx_request(blk_mq_map_queue(rq->q, rq->mq_ctx->cpu), rq);
}

void blk_mq_free_request(struct request *rq)
{
	blk_mq_sched_put_request(rq);
}
EXPORT_SYMBOL_GPL(blk_mq_free_request);

inline void __blk_mq_end_request(struct request *rq, int error)
{
	blk_account_io_done(rq);

	if (rq->end_io) {
		wbt_done(rq->q->rq_wb, &rq->issue_stat);
		rq->end_io(rq, error);
	} else {
		if (unlikely(blk_bidi_rq(rq)))
			blk_mq_free_request(rq->next_rq);
		blk_mq_free_request(rq);
	}
}
EXPORT_SYMBOL(__blk_mq_end_request);

void blk_mq_end_request(struct request *rq, int error)
{
	if (blk_update_request(rq, error, blk_rq_bytes(rq)))
		BUG();
	__blk_mq_end_request(rq, error);
}
EXPORT_SYMBOL(blk_mq_end_request);

static void __blk_mq_complete_request_remote(void *data)
{
	struct request *rq = data;

	rq->q->softirq_done_fn(rq);
}

static void blk_mq_ipi_complete_request(struct request *rq)
{
	struct blk_mq_ctx *ctx = rq->mq_ctx;
	bool shared = false;
	int cpu;

	if (!test_bit(QUEUE_FLAG_SAME_COMP, &rq->q->queue_flags)) {
		rq->q->softirq_done_fn(rq);
		return;
	}

	cpu = get_cpu();
	if (!test_bit(QUEUE_FLAG_SAME_FORCE, &rq->q->queue_flags))
		shared = cpus_share_cache(cpu, ctx->cpu);

	if (cpu != ctx->cpu && !shared && cpu_online(ctx->cpu)) {
		rq->csd.func = __blk_mq_complete_request_remote;
		rq->csd.info = rq;
		rq->csd.flags = 0;
		smp_call_function_single_async(ctx->cpu, &rq->csd);
	} else {
		rq->q->softirq_done_fn(rq);
	}
	put_cpu();
}

static void blk_mq_stat_add(struct request *rq)
{
	if (rq->rq_flags & RQF_STATS) {
		/*
		 * We could rq->mq_ctx here, but there's less of a risk
		 * of races if we have the completion event add the stats
		 * to the local software queue.
		 */
		struct blk_mq_ctx *ctx;

		ctx = __blk_mq_get_ctx(rq->q, raw_smp_processor_id());
		blk_stat_add(&ctx->stat[rq_data_dir(rq)], rq);
	}
}

static void __blk_mq_complete_request(struct request *rq)
{
	struct request_queue *q = rq->q;

	blk_mq_stat_add(rq);

	if (!q->softirq_done_fn)
		blk_mq_end_request(rq, rq->errors);
	else
		blk_mq_ipi_complete_request(rq);
}

/**
 * blk_mq_complete_request - end I/O on a request
 * @rq:		the request being processed
 *
 * Description:
 *	Ends all I/O on a request. It does not handle partial completions.
 *	The actual completion happens out-of-order, through a IPI handler.
 **/
void blk_mq_complete_request(struct request *rq, int error)
{
	struct request_queue *q = rq->q;

	if (unlikely(blk_should_fake_timeout(q)))
		return;
	if (!blk_mark_rq_complete(rq)) {
		rq->errors = error;
		__blk_mq_complete_request(rq);
	}
}
EXPORT_SYMBOL(blk_mq_complete_request);

int blk_mq_request_started(struct request *rq)
{
	return test_bit(REQ_ATOM_STARTED, &rq->atomic_flags);
}
EXPORT_SYMBOL_GPL(blk_mq_request_started);

void blk_mq_start_request(struct request *rq)
{
	struct request_queue *q = rq->q;

	blk_mq_sched_started_request(rq);

	trace_block_rq_issue(q, rq);

	rq->resid_len = blk_rq_bytes(rq);
	if (unlikely(blk_bidi_rq(rq)))
		rq->next_rq->resid_len = blk_rq_bytes(rq->next_rq);

	if (test_bit(QUEUE_FLAG_STATS, &q->queue_flags)) {
		blk_stat_set_issue_time(&rq->issue_stat);
		rq->rq_flags |= RQF_STATS;
		wbt_issue(q->rq_wb, &rq->issue_stat);
	}

	blk_add_timer(rq);

	/*
	 * Ensure that ->deadline is visible before set the started
	 * flag and clear the completed flag.
	 */
	smp_mb__before_atomic();

	/*
	 * Mark us as started and clear complete. Complete might have been
	 * set if requeue raced with timeout, which then marked it as
	 * complete. So be sure to clear complete again when we start
	 * the request, otherwise we'll ignore the completion event.
	 */
	if (!test_bit(REQ_ATOM_STARTED, &rq->atomic_flags))
		set_bit(REQ_ATOM_STARTED, &rq->atomic_flags);
	if (test_bit(REQ_ATOM_COMPLETE, &rq->atomic_flags))
		clear_bit(REQ_ATOM_COMPLETE, &rq->atomic_flags);

	if (q->dma_drain_size && blk_rq_bytes(rq)) {
		/*
		 * Make sure space for the drain appears.  We know we can do
		 * this because max_hw_segments has been adjusted to be one
		 * fewer than the device can handle.
		 */
		rq->nr_phys_segments++;
	}
}
EXPORT_SYMBOL(blk_mq_start_request);

static void __blk_mq_requeue_request(struct request *rq)
{
	struct request_queue *q = rq->q;

	trace_block_rq_requeue(q, rq);
	wbt_requeue(q->rq_wb, &rq->issue_stat);
	blk_mq_sched_requeue_request(rq);

	if (test_and_clear_bit(REQ_ATOM_STARTED, &rq->atomic_flags)) {
		if (q->dma_drain_size && blk_rq_bytes(rq))
			rq->nr_phys_segments--;
	}
}

void blk_mq_requeue_request(struct request *rq, bool kick_requeue_list)
{
	__blk_mq_requeue_request(rq);

	BUG_ON(blk_queued_rq(rq));
	blk_mq_add_to_requeue_list(rq, true, kick_requeue_list);
}
EXPORT_SYMBOL(blk_mq_requeue_request);

static void blk_mq_requeue_work(struct work_struct *work)
{
	struct request_queue *q =
		container_of(work, struct request_queue, requeue_work.work);
	LIST_HEAD(rq_list);
	struct request *rq, *next;
	unsigned long flags;

	spin_lock_irqsave(&q->requeue_lock, flags);
	list_splice_init(&q->requeue_list, &rq_list);
	spin_unlock_irqrestore(&q->requeue_lock, flags);

	list_for_each_entry_safe(rq, next, &rq_list, queuelist) {
		if (!(rq->rq_flags & RQF_SOFTBARRIER))
			continue;

		rq->rq_flags &= ~RQF_SOFTBARRIER;
		list_del_init(&rq->queuelist);
		blk_mq_sched_insert_request(rq, true, false, false, true);
	}

	while (!list_empty(&rq_list)) {
		rq = list_entry(rq_list.next, struct request, queuelist);
		list_del_init(&rq->queuelist);
		blk_mq_sched_insert_request(rq, false, false, false, true);
	}

	blk_mq_run_hw_queues(q, false);
}

void blk_mq_add_to_requeue_list(struct request *rq, bool at_head,
				bool kick_requeue_list)
{
	struct request_queue *q = rq->q;
	unsigned long flags;

	/*
	 * We abuse this flag that is otherwise used by the I/O scheduler to
	 * request head insertation from the workqueue.
	 */
	BUG_ON(rq->rq_flags & RQF_SOFTBARRIER);

	spin_lock_irqsave(&q->requeue_lock, flags);
	if (at_head) {
		rq->rq_flags |= RQF_SOFTBARRIER;
		list_add(&rq->queuelist, &q->requeue_list);
	} else {
		list_add_tail(&rq->queuelist, &q->requeue_list);
	}
	spin_unlock_irqrestore(&q->requeue_lock, flags);

	if (kick_requeue_list)
		blk_mq_kick_requeue_list(q);
}
EXPORT_SYMBOL(blk_mq_add_to_requeue_list);

void blk_mq_kick_requeue_list(struct request_queue *q)
{
	kblockd_schedule_delayed_work(&q->requeue_work, 0);
}
EXPORT_SYMBOL(blk_mq_kick_requeue_list);

void blk_mq_delay_kick_requeue_list(struct request_queue *q,
				    unsigned long msecs)
{
	kblockd_schedule_delayed_work(&q->requeue_work,
				      msecs_to_jiffies(msecs));
}
EXPORT_SYMBOL(blk_mq_delay_kick_requeue_list);

void blk_mq_abort_requeue_list(struct request_queue *q)
{
	unsigned long flags;
	LIST_HEAD(rq_list);

	spin_lock_irqsave(&q->requeue_lock, flags);
	list_splice_init(&q->requeue_list, &rq_list);
	spin_unlock_irqrestore(&q->requeue_lock, flags);

	while (!list_empty(&rq_list)) {
		struct request *rq;

		rq = list_first_entry(&rq_list, struct request, queuelist);
		list_del_init(&rq->queuelist);
		rq->errors = -EIO;
		blk_mq_end_request(rq, rq->errors);
	}
}
EXPORT_SYMBOL(blk_mq_abort_requeue_list);

struct request *blk_mq_tag_to_rq(struct blk_mq_tags *tags, unsigned int tag)
{
	if (tag < tags->nr_tags) {
		prefetch(tags->rqs[tag]);
		return tags->rqs[tag];
	}

	return NULL;
}
EXPORT_SYMBOL(blk_mq_tag_to_rq);

struct blk_mq_timeout_data {
	unsigned long next;
	unsigned int next_set;
};

void blk_mq_rq_timed_out(struct request *req, bool reserved)
{
	const struct blk_mq_ops *ops = req->q->mq_ops;
	enum blk_eh_timer_return ret = BLK_EH_RESET_TIMER;

	/*
	 * We know that complete is set at this point. If STARTED isn't set
	 * anymore, then the request isn't active and the "timeout" should
	 * just be ignored. This can happen due to the bitflag ordering.
	 * Timeout first checks if STARTED is set, and if it is, assumes
	 * the request is active. But if we race with completion, then
	 * we both flags will get cleared. So check here again, and ignore
	 * a timeout event with a request that isn't active.
	 */
	if (!test_bit(REQ_ATOM_STARTED, &req->atomic_flags))
		return;

	if (ops->timeout)
		ret = ops->timeout(req, reserved);

	switch (ret) {
	case BLK_EH_HANDLED:
		__blk_mq_complete_request(req);
		break;
	case BLK_EH_RESET_TIMER:
		blk_add_timer(req);
		blk_clear_rq_complete(req);
		break;
	case BLK_EH_NOT_HANDLED:
		break;
	default:
		printk(KERN_ERR "block: bad eh return: %d\n", ret);
		break;
	}
}

static void blk_mq_check_expired(struct blk_mq_hw_ctx *hctx,
		struct request *rq, void *priv, bool reserved)
{
	struct blk_mq_timeout_data *data = priv;

	if (!test_bit(REQ_ATOM_STARTED, &rq->atomic_flags)) {
		/*
		 * If a request wasn't started before the queue was
		 * marked dying, kill it here or it'll go unnoticed.
		 */
		if (unlikely(blk_queue_dying(rq->q))) {
			rq->errors = -EIO;
			blk_mq_end_request(rq, rq->errors);
		}
		return;
	}

	if (time_after_eq(jiffies, rq->deadline)) {
		if (!blk_mark_rq_complete(rq))
			blk_mq_rq_timed_out(rq, reserved);
	} else if (!data->next_set || time_after(data->next, rq->deadline)) {
		data->next = rq->deadline;
		data->next_set = 1;
	}
}

static void blk_mq_timeout_work(struct work_struct *work)
{
	struct request_queue *q =
		container_of(work, struct request_queue, timeout_work);
	struct blk_mq_timeout_data data = {
		.next		= 0,
		.next_set	= 0,
	};
	int i;

	/* A deadlock might occur if a request is stuck requiring a
	 * timeout at the same time a queue freeze is waiting
	 * completion, since the timeout code would not be able to
	 * acquire the queue reference here.
	 *
	 * That's why we don't use blk_queue_enter here; instead, we use
	 * percpu_ref_tryget directly, because we need to be able to
	 * obtain a reference even in the short window between the queue
	 * starting to freeze, by dropping the first reference in
	 * blk_mq_freeze_queue_start, and the moment the last request is
	 * consumed, marked by the instant q_usage_counter reaches
	 * zero.
	 */
	if (!percpu_ref_tryget(&q->q_usage_counter))
		return;

	blk_mq_queue_tag_busy_iter(q, blk_mq_check_expired, &data);

	if (data.next_set) {
		data.next = blk_rq_timeout(round_jiffies_up(data.next));
		mod_timer(&q->timeout, data.next);
	} else {
		struct blk_mq_hw_ctx *hctx;

		queue_for_each_hw_ctx(q, hctx, i) {
			/* the hctx may be unmapped, so check it here */
			if (blk_mq_hw_queue_mapped(hctx))
				blk_mq_tag_idle(hctx);
		}
	}
	blk_queue_exit(q);
}

/*
 * Reverse check our software queue for entries that we could potentially
 * merge with. Currently includes a hand-wavy stop count of 8, to not spend
 * too much time checking for merges.
 */
static bool blk_mq_attempt_merge(struct request_queue *q,
				 struct blk_mq_ctx *ctx, struct bio *bio)
{
	struct request *rq;
	int checked = 8;

	list_for_each_entry_reverse(rq, &ctx->rq_list, queuelist) {
		int el_ret;

		if (!checked--)
			break;

		if (!blk_rq_merge_ok(rq, bio))
			continue;

		el_ret = blk_try_merge(rq, bio);
		if (el_ret == ELEVATOR_NO_MERGE)
			continue;

		if (!blk_mq_sched_allow_merge(q, rq, bio))
			break;

		if (el_ret == ELEVATOR_BACK_MERGE) {
			if (bio_attempt_back_merge(q, rq, bio)) {
				ctx->rq_merged++;
				return true;
			}
			break;
		} else if (el_ret == ELEVATOR_FRONT_MERGE) {
			if (bio_attempt_front_merge(q, rq, bio)) {
				ctx->rq_merged++;
				return true;
			}
			break;
		}
	}

	return false;
}

struct flush_busy_ctx_data {
	struct blk_mq_hw_ctx *hctx;
	struct list_head *list;
};

static bool flush_busy_ctx(struct sbitmap *sb, unsigned int bitnr, void *data)
{
	struct flush_busy_ctx_data *flush_data = data;
	struct blk_mq_hw_ctx *hctx = flush_data->hctx;
	struct blk_mq_ctx *ctx = hctx->ctxs[bitnr];

	sbitmap_clear_bit(sb, bitnr);
	spin_lock(&ctx->lock);
	list_splice_tail_init(&ctx->rq_list, flush_data->list);
	spin_unlock(&ctx->lock);
	return true;
}

/*
 * Process software queues that have been marked busy, splicing them
 * to the for-dispatch
 */
void blk_mq_flush_busy_ctxs(struct blk_mq_hw_ctx *hctx, struct list_head *list)
{
	struct flush_busy_ctx_data data = {
		.hctx = hctx,
		.list = list,
	};

	sbitmap_for_each_set(&hctx->ctx_map, flush_busy_ctx, &data);
}
EXPORT_SYMBOL_GPL(blk_mq_flush_busy_ctxs);

static inline unsigned int queued_to_index(unsigned int queued)
{
	if (!queued)
		return 0;

	return min(BLK_MQ_MAX_DISPATCH_ORDER - 1, ilog2(queued) + 1);
}

bool blk_mq_get_driver_tag(struct request *rq, struct blk_mq_hw_ctx **hctx,
			   bool wait)
{
	struct blk_mq_alloc_data data = {
		.q = rq->q,
		.hctx = blk_mq_map_queue(rq->q, rq->mq_ctx->cpu),
		.flags = wait ? 0 : BLK_MQ_REQ_NOWAIT,
	};

	if (blk_mq_hctx_stopped(data.hctx))
		return false;

	if (rq->tag != -1) {
done:
		if (hctx)
			*hctx = data.hctx;
		return true;
	}

	rq->tag = blk_mq_get_tag(&data);
	if (rq->tag >= 0) {
		if (blk_mq_tag_busy(data.hctx)) {
			rq->rq_flags |= RQF_MQ_INFLIGHT;
			atomic_inc(&data.hctx->nr_active);
		}
		data.hctx->tags->rqs[rq->tag] = rq;
		goto done;
	}

	return false;
}

static void blk_mq_put_driver_tag(struct blk_mq_hw_ctx *hctx,
				  struct request *rq)
{
	if (rq->tag == -1 || rq->internal_tag == -1)
		return;

	blk_mq_put_tag(hctx, hctx->tags, rq->mq_ctx, rq->tag);
	rq->tag = -1;

	if (rq->rq_flags & RQF_MQ_INFLIGHT) {
		rq->rq_flags &= ~RQF_MQ_INFLIGHT;
		atomic_dec(&hctx->nr_active);
	}
}

/*
 * If we fail getting a driver tag because all the driver tags are already
 * assigned and on the dispatch list, BUT the first entry does not have a
 * tag, then we could deadlock. For that case, move entries with assigned
 * driver tags to the front, leaving the set of tagged requests in the
 * same order, and the untagged set in the same order.
 */
static bool reorder_tags_to_front(struct list_head *list)
{
	struct request *rq, *tmp, *first = NULL;

	list_for_each_entry_safe_reverse(rq, tmp, list, queuelist) {
		if (rq == first)
			break;
		if (rq->tag != -1) {
			list_move(&rq->queuelist, list);
			if (!first)
				first = rq;
		}
	}

	return first != NULL;
}

bool blk_mq_dispatch_rq_list(struct blk_mq_hw_ctx *hctx, struct list_head *list)
{
	struct request_queue *q = hctx->queue;
	struct request *rq;
	LIST_HEAD(driver_list);
	struct list_head *dptr;
	int queued, ret = BLK_MQ_RQ_QUEUE_OK;

	/*
	 * Start off with dptr being NULL, so we start the first request
	 * immediately, even if we have more pending.
	 */
	dptr = NULL;

	/*
	 * Now process all the entries, sending them to the driver.
	 */
	queued = 0;
	while (!list_empty(list)) {
		struct blk_mq_queue_data bd;

		rq = list_first_entry(list, struct request, queuelist);
		if (!blk_mq_get_driver_tag(rq, &hctx, false)) {
			if (!queued && reorder_tags_to_front(list))
				continue;

			/*
			 * We failed getting a driver tag. Mark the queue(s)
			 * as needing a restart. Retry getting a tag again,
			 * in case the needed IO completed right before we
			 * marked the queue as needing a restart.
			 */
			blk_mq_sched_mark_restart(hctx);
			if (!blk_mq_get_driver_tag(rq, &hctx, false))
				break;
		}
		list_del_init(&rq->queuelist);

		bd.rq = rq;
		bd.list = dptr;
		bd.last = list_empty(list);

		ret = q->mq_ops->queue_rq(hctx, &bd);
		switch (ret) {
		case BLK_MQ_RQ_QUEUE_OK:
			queued++;
			break;
		case BLK_MQ_RQ_QUEUE_BUSY:
			blk_mq_put_driver_tag(hctx, rq);
			list_add(&rq->queuelist, list);
			__blk_mq_requeue_request(rq);
			break;
		default:
			pr_err("blk-mq: bad return on queue: %d\n", ret);
		case BLK_MQ_RQ_QUEUE_ERROR:
			rq->errors = -EIO;
			blk_mq_end_request(rq, rq->errors);
			break;
		}

		if (ret == BLK_MQ_RQ_QUEUE_BUSY)
			break;

		/*
		 * We've done the first request. If we have more than 1
		 * left in the list, set dptr to defer issue.
		 */
		if (!dptr && list->next != list->prev)
			dptr = &driver_list;
	}

	hctx->dispatched[queued_to_index(queued)]++;

	/*
	 * Any items that need requeuing? Stuff them into hctx->dispatch,
	 * that is where we will continue on next queue run.
	 */
	if (!list_empty(list)) {
		spin_lock(&hctx->lock);
		list_splice_init(list, &hctx->dispatch);
		spin_unlock(&hctx->lock);

		/*
		 * the queue is expected stopped with BLK_MQ_RQ_QUEUE_BUSY, but
		 * it's possible the queue is stopped and restarted again
		 * before this. Queue restart will dispatch requests. And since
		 * requests in rq_list aren't added into hctx->dispatch yet,
		 * the requests in rq_list might get lost.
		 *
		 * blk_mq_run_hw_queue() already checks the STOPPED bit
		 *
		 * If RESTART is set, then let completion restart the queue
		 * instead of potentially looping here.
		 */
		if (!blk_mq_sched_needs_restart(hctx))
			blk_mq_run_hw_queue(hctx, true);
	}

	return ret != BLK_MQ_RQ_QUEUE_BUSY;
}

<<<<<<< HEAD
/*
 * Run this hardware queue, pulling any software queues mapped to it in.
 * Note that this function currently has various problems around ordering
 * of IO. In particular, we'd like FIFO behaviour on handling existing
 * items on the hctx->dispatch list. Ignore that for now.
 */
static void blk_mq_process_rq_list(struct blk_mq_hw_ctx *hctx)
{
	LIST_HEAD(rq_list);

	if (unlikely(blk_mq_hctx_stopped(hctx)))
		return;

	hctx->run++;

	/*
	 * Touch any software queue that has pending entries.
	 */
	flush_busy_ctxs(hctx, &rq_list);

	/*
	 * If we have previous entries on our dispatch list, grab them
	 * and stuff them at the front for more fair dispatch.
	 */
	if (!list_empty_careful(&hctx->dispatch)) {
		spin_lock(&hctx->lock);
		if (!list_empty(&hctx->dispatch))
			list_splice_init(&hctx->dispatch, &rq_list);
		spin_unlock(&hctx->lock);
	}

	blk_mq_dispatch_rq_list(hctx, &rq_list);
}

=======
>>>>>>> 400f73b2
static void __blk_mq_run_hw_queue(struct blk_mq_hw_ctx *hctx)
{
	int srcu_idx;

	WARN_ON(!cpumask_test_cpu(raw_smp_processor_id(), hctx->cpumask) &&
		cpu_online(hctx->next_cpu));

	if (!(hctx->flags & BLK_MQ_F_BLOCKING)) {
		rcu_read_lock();
		blk_mq_sched_dispatch_requests(hctx);
		rcu_read_unlock();
	} else {
		srcu_idx = srcu_read_lock(&hctx->queue_rq_srcu);
		blk_mq_sched_dispatch_requests(hctx);
		srcu_read_unlock(&hctx->queue_rq_srcu, srcu_idx);
	}
}

/*
 * It'd be great if the workqueue API had a way to pass
 * in a mask and had some smarts for more clever placement.
 * For now we just round-robin here, switching for every
 * BLK_MQ_CPU_WORK_BATCH queued items.
 */
static int blk_mq_hctx_next_cpu(struct blk_mq_hw_ctx *hctx)
{
	if (hctx->queue->nr_hw_queues == 1)
		return WORK_CPU_UNBOUND;

	if (--hctx->next_cpu_batch <= 0) {
		int next_cpu;

		next_cpu = cpumask_next(hctx->next_cpu, hctx->cpumask);
		if (next_cpu >= nr_cpu_ids)
			next_cpu = cpumask_first(hctx->cpumask);

		hctx->next_cpu = next_cpu;
		hctx->next_cpu_batch = BLK_MQ_CPU_WORK_BATCH;
	}

	return hctx->next_cpu;
}

void blk_mq_run_hw_queue(struct blk_mq_hw_ctx *hctx, bool async)
{
	if (unlikely(blk_mq_hctx_stopped(hctx) ||
		     !blk_mq_hw_queue_mapped(hctx)))
		return;

	if (!async && !(hctx->flags & BLK_MQ_F_BLOCKING)) {
		int cpu = get_cpu();
		if (cpumask_test_cpu(cpu, hctx->cpumask)) {
			__blk_mq_run_hw_queue(hctx);
			put_cpu();
			return;
		}

		put_cpu();
	}

	kblockd_schedule_work_on(blk_mq_hctx_next_cpu(hctx), &hctx->run_work);
}

void blk_mq_run_hw_queues(struct request_queue *q, bool async)
{
	struct blk_mq_hw_ctx *hctx;
	int i;

	queue_for_each_hw_ctx(q, hctx, i) {
		if (!blk_mq_hctx_has_pending(hctx) ||
		    blk_mq_hctx_stopped(hctx))
			continue;

		blk_mq_run_hw_queue(hctx, async);
	}
}
EXPORT_SYMBOL(blk_mq_run_hw_queues);

/**
 * blk_mq_queue_stopped() - check whether one or more hctxs have been stopped
 * @q: request queue.
 *
 * The caller is responsible for serializing this function against
 * blk_mq_{start,stop}_hw_queue().
 */
bool blk_mq_queue_stopped(struct request_queue *q)
{
	struct blk_mq_hw_ctx *hctx;
	int i;

	queue_for_each_hw_ctx(q, hctx, i)
		if (blk_mq_hctx_stopped(hctx))
			return true;

	return false;
}
EXPORT_SYMBOL(blk_mq_queue_stopped);

void blk_mq_stop_hw_queue(struct blk_mq_hw_ctx *hctx)
{
	cancel_work(&hctx->run_work);
	cancel_delayed_work(&hctx->delay_work);
	set_bit(BLK_MQ_S_STOPPED, &hctx->state);
}
EXPORT_SYMBOL(blk_mq_stop_hw_queue);

void blk_mq_stop_hw_queues(struct request_queue *q)
{
	struct blk_mq_hw_ctx *hctx;
	int i;

	queue_for_each_hw_ctx(q, hctx, i)
		blk_mq_stop_hw_queue(hctx);
}
EXPORT_SYMBOL(blk_mq_stop_hw_queues);

void blk_mq_start_hw_queue(struct blk_mq_hw_ctx *hctx)
{
	clear_bit(BLK_MQ_S_STOPPED, &hctx->state);

	blk_mq_run_hw_queue(hctx, false);
}
EXPORT_SYMBOL(blk_mq_start_hw_queue);

void blk_mq_start_hw_queues(struct request_queue *q)
{
	struct blk_mq_hw_ctx *hctx;
	int i;

	queue_for_each_hw_ctx(q, hctx, i)
		blk_mq_start_hw_queue(hctx);
}
EXPORT_SYMBOL(blk_mq_start_hw_queues);

void blk_mq_start_stopped_hw_queue(struct blk_mq_hw_ctx *hctx, bool async)
{
	if (!blk_mq_hctx_stopped(hctx))
		return;

	clear_bit(BLK_MQ_S_STOPPED, &hctx->state);
	blk_mq_run_hw_queue(hctx, async);
}
EXPORT_SYMBOL_GPL(blk_mq_start_stopped_hw_queue);

void blk_mq_start_stopped_hw_queues(struct request_queue *q, bool async)
{
	struct blk_mq_hw_ctx *hctx;
	int i;

	queue_for_each_hw_ctx(q, hctx, i)
		blk_mq_start_stopped_hw_queue(hctx, async);
}
EXPORT_SYMBOL(blk_mq_start_stopped_hw_queues);

static void blk_mq_run_work_fn(struct work_struct *work)
{
	struct blk_mq_hw_ctx *hctx;

	hctx = container_of(work, struct blk_mq_hw_ctx, run_work);

	__blk_mq_run_hw_queue(hctx);
}

static void blk_mq_delay_work_fn(struct work_struct *work)
{
	struct blk_mq_hw_ctx *hctx;

	hctx = container_of(work, struct blk_mq_hw_ctx, delay_work.work);

	if (test_and_clear_bit(BLK_MQ_S_STOPPED, &hctx->state))
		__blk_mq_run_hw_queue(hctx);
}

void blk_mq_delay_queue(struct blk_mq_hw_ctx *hctx, unsigned long msecs)
{
	if (unlikely(!blk_mq_hw_queue_mapped(hctx)))
		return;

	blk_mq_stop_hw_queue(hctx);
	kblockd_schedule_delayed_work_on(blk_mq_hctx_next_cpu(hctx),
			&hctx->delay_work, msecs_to_jiffies(msecs));
}
EXPORT_SYMBOL(blk_mq_delay_queue);

static inline void __blk_mq_insert_req_list(struct blk_mq_hw_ctx *hctx,
					    struct request *rq,
					    bool at_head)
{
	struct blk_mq_ctx *ctx = rq->mq_ctx;

	trace_block_rq_insert(hctx->queue, rq);

	if (at_head)
		list_add(&rq->queuelist, &ctx->rq_list);
	else
		list_add_tail(&rq->queuelist, &ctx->rq_list);
}

void __blk_mq_insert_request(struct blk_mq_hw_ctx *hctx, struct request *rq,
			     bool at_head)
{
	struct blk_mq_ctx *ctx = rq->mq_ctx;

	__blk_mq_insert_req_list(hctx, rq, at_head);
	blk_mq_hctx_mark_pending(hctx, ctx);
}

void blk_mq_insert_requests(struct blk_mq_hw_ctx *hctx, struct blk_mq_ctx *ctx,
			    struct list_head *list)

{
	/*
	 * preemption doesn't flush plug list, so it's possible ctx->cpu is
	 * offline now
	 */
	spin_lock(&ctx->lock);
	while (!list_empty(list)) {
		struct request *rq;

		rq = list_first_entry(list, struct request, queuelist);
		BUG_ON(rq->mq_ctx != ctx);
		list_del_init(&rq->queuelist);
		__blk_mq_insert_req_list(hctx, rq, false);
	}
	blk_mq_hctx_mark_pending(hctx, ctx);
	spin_unlock(&ctx->lock);
}

static int plug_ctx_cmp(void *priv, struct list_head *a, struct list_head *b)
{
	struct request *rqa = container_of(a, struct request, queuelist);
	struct request *rqb = container_of(b, struct request, queuelist);

	return !(rqa->mq_ctx < rqb->mq_ctx ||
		 (rqa->mq_ctx == rqb->mq_ctx &&
		  blk_rq_pos(rqa) < blk_rq_pos(rqb)));
}

void blk_mq_flush_plug_list(struct blk_plug *plug, bool from_schedule)
{
	struct blk_mq_ctx *this_ctx;
	struct request_queue *this_q;
	struct request *rq;
	LIST_HEAD(list);
	LIST_HEAD(ctx_list);
	unsigned int depth;

	list_splice_init(&plug->mq_list, &list);

	list_sort(NULL, &list, plug_ctx_cmp);

	this_q = NULL;
	this_ctx = NULL;
	depth = 0;

	while (!list_empty(&list)) {
		rq = list_entry_rq(list.next);
		list_del_init(&rq->queuelist);
		BUG_ON(!rq->q);
		if (rq->mq_ctx != this_ctx) {
			if (this_ctx) {
				trace_block_unplug(this_q, depth, from_schedule);
				blk_mq_sched_insert_requests(this_q, this_ctx,
								&ctx_list,
								from_schedule);
			}

			this_ctx = rq->mq_ctx;
			this_q = rq->q;
			depth = 0;
		}

		depth++;
		list_add_tail(&rq->queuelist, &ctx_list);
	}

	/*
	 * If 'this_ctx' is set, we know we have entries to complete
	 * on 'ctx_list'. Do those.
	 */
	if (this_ctx) {
		trace_block_unplug(this_q, depth, from_schedule);
		blk_mq_sched_insert_requests(this_q, this_ctx, &ctx_list,
						from_schedule);
	}
}

static void blk_mq_bio_to_request(struct request *rq, struct bio *bio)
{
	init_request_from_bio(rq, bio);

	blk_account_io_start(rq, true);
}

static inline bool hctx_allow_merges(struct blk_mq_hw_ctx *hctx)
{
	return (hctx->flags & BLK_MQ_F_SHOULD_MERGE) &&
		!blk_queue_nomerges(hctx->queue);
}

static inline bool blk_mq_merge_queue_io(struct blk_mq_hw_ctx *hctx,
					 struct blk_mq_ctx *ctx,
					 struct request *rq, struct bio *bio)
{
	if (!hctx_allow_merges(hctx) || !bio_mergeable(bio)) {
		blk_mq_bio_to_request(rq, bio);
		spin_lock(&ctx->lock);
insert_rq:
		__blk_mq_insert_request(hctx, rq, false);
		spin_unlock(&ctx->lock);
		return false;
	} else {
		struct request_queue *q = hctx->queue;

		spin_lock(&ctx->lock);
		if (!blk_mq_attempt_merge(q, ctx, bio)) {
			blk_mq_bio_to_request(rq, bio);
			goto insert_rq;
		}

		spin_unlock(&ctx->lock);
		__blk_mq_finish_request(hctx, ctx, rq);
		return true;
	}
}

static blk_qc_t request_to_qc_t(struct blk_mq_hw_ctx *hctx, struct request *rq)
{
	if (rq->tag != -1)
		return blk_tag_to_qc_t(rq->tag, hctx->queue_num, false);

	return blk_tag_to_qc_t(rq->internal_tag, hctx->queue_num, true);
}

static void blk_mq_try_issue_directly(struct request *rq, blk_qc_t *cookie)
{
	struct request_queue *q = rq->q;
	struct blk_mq_queue_data bd = {
		.rq = rq,
		.list = NULL,
		.last = 1
	};
	struct blk_mq_hw_ctx *hctx;
	blk_qc_t new_cookie;
	int ret;

	if (q->elevator)
		goto insert;

	if (!blk_mq_get_driver_tag(rq, &hctx, false))
		goto insert;

	new_cookie = request_to_qc_t(hctx, rq);

	/*
	 * For OK queue, we are done. For error, kill it. Any other
	 * error (busy), just add it to our list as we previously
	 * would have done
	 */
	ret = q->mq_ops->queue_rq(hctx, &bd);
	if (ret == BLK_MQ_RQ_QUEUE_OK) {
		*cookie = new_cookie;
		return;
	}

	__blk_mq_requeue_request(rq);

	if (ret == BLK_MQ_RQ_QUEUE_ERROR) {
		*cookie = BLK_QC_T_NONE;
		rq->errors = -EIO;
		blk_mq_end_request(rq, rq->errors);
		return;
	}

insert:
	blk_mq_sched_insert_request(rq, false, true, true, false);
}

/*
 * Multiple hardware queue variant. This will not use per-process plugs,
 * but will attempt to bypass the hctx queueing if we can go straight to
 * hardware for SYNC IO.
 */
static blk_qc_t blk_mq_make_request(struct request_queue *q, struct bio *bio)
{
	const int is_sync = op_is_sync(bio->bi_opf);
	const int is_flush_fua = op_is_flush(bio->bi_opf);
	struct blk_mq_alloc_data data = { .flags = 0 };
	struct request *rq;
	unsigned int request_count = 0, srcu_idx;
	struct blk_plug *plug;
	struct request *same_queue_rq = NULL;
	blk_qc_t cookie;
	unsigned int wb_acct;

	blk_queue_bounce(q, &bio);

	if (bio_integrity_enabled(bio) && bio_integrity_prep(bio)) {
		bio_io_error(bio);
		return BLK_QC_T_NONE;
	}

	blk_queue_split(q, &bio, q->bio_split);

	if (!is_flush_fua && !blk_queue_nomerges(q) &&
	    blk_attempt_plug_merge(q, bio, &request_count, &same_queue_rq))
		return BLK_QC_T_NONE;

	if (blk_mq_sched_bio_merge(q, bio))
		return BLK_QC_T_NONE;

	wb_acct = wbt_wait(q->rq_wb, bio, NULL);

	trace_block_getrq(q, bio, bio->bi_opf);

	rq = blk_mq_sched_get_request(q, bio, bio->bi_opf, &data);
	if (unlikely(!rq)) {
		__wbt_done(q->rq_wb, wb_acct);
		return BLK_QC_T_NONE;
	}

	wbt_track(&rq->issue_stat, wb_acct);

	cookie = request_to_qc_t(data.hctx, rq);

	if (unlikely(is_flush_fua)) {
		blk_mq_put_ctx(data.ctx);
		blk_mq_bio_to_request(rq, bio);
		blk_mq_get_driver_tag(rq, NULL, true);
		blk_insert_flush(rq);
		blk_mq_run_hw_queue(data.hctx, true);
		goto done;
	}

	plug = current->plug;
	/*
	 * If the driver supports defer issued based on 'last', then
	 * queue it up like normal since we can potentially save some
	 * CPU this way.
	 */
	if (((plug && !blk_queue_nomerges(q)) || is_sync) &&
	    !(data.hctx->flags & BLK_MQ_F_DEFER_ISSUE)) {
		struct request *old_rq = NULL;

		blk_mq_bio_to_request(rq, bio);

		/*
		 * We do limited plugging. If the bio can be merged, do that.
		 * Otherwise the existing request in the plug list will be
		 * issued. So the plug list will have one request at most
		 */
		if (plug) {
			/*
			 * The plug list might get flushed before this. If that
			 * happens, same_queue_rq is invalid and plug list is
			 * empty
			 */
			if (same_queue_rq && !list_empty(&plug->mq_list)) {
				old_rq = same_queue_rq;
				list_del_init(&old_rq->queuelist);
			}
			list_add_tail(&rq->queuelist, &plug->mq_list);
		} else /* is_sync */
			old_rq = rq;
		blk_mq_put_ctx(data.ctx);
		if (!old_rq)
			goto done;

		if (!(data.hctx->flags & BLK_MQ_F_BLOCKING)) {
			rcu_read_lock();
			blk_mq_try_issue_directly(old_rq, &cookie);
			rcu_read_unlock();
		} else {
			srcu_idx = srcu_read_lock(&data.hctx->queue_rq_srcu);
			blk_mq_try_issue_directly(old_rq, &cookie);
			srcu_read_unlock(&data.hctx->queue_rq_srcu, srcu_idx);
		}
		goto done;
	}

	if (q->elevator) {
		blk_mq_put_ctx(data.ctx);
		blk_mq_bio_to_request(rq, bio);
		blk_mq_sched_insert_request(rq, false, true,
						!is_sync || is_flush_fua, true);
		goto done;
	}
	if (!blk_mq_merge_queue_io(data.hctx, data.ctx, rq, bio)) {
		/*
		 * For a SYNC request, send it to the hardware immediately. For
		 * an ASYNC request, just ensure that we run it later on. The
		 * latter allows for merging opportunities and more efficient
		 * dispatching.
		 */
		blk_mq_run_hw_queue(data.hctx, !is_sync || is_flush_fua);
	}
	blk_mq_put_ctx(data.ctx);
done:
	return cookie;
}

/*
 * Single hardware queue variant. This will attempt to use any per-process
 * plug for merging and IO deferral.
 */
static blk_qc_t blk_sq_make_request(struct request_queue *q, struct bio *bio)
{
	const int is_sync = op_is_sync(bio->bi_opf);
	const int is_flush_fua = op_is_flush(bio->bi_opf);
	struct blk_plug *plug;
	unsigned int request_count = 0;
	struct blk_mq_alloc_data data = { .flags = 0 };
	struct request *rq;
	blk_qc_t cookie;
	unsigned int wb_acct;

	blk_queue_bounce(q, &bio);

	if (bio_integrity_enabled(bio) && bio_integrity_prep(bio)) {
		bio_io_error(bio);
		return BLK_QC_T_NONE;
	}

	blk_queue_split(q, &bio, q->bio_split);

	if (!is_flush_fua && !blk_queue_nomerges(q)) {
		if (blk_attempt_plug_merge(q, bio, &request_count, NULL))
			return BLK_QC_T_NONE;
	} else
		request_count = blk_plug_queued_count(q);

	if (blk_mq_sched_bio_merge(q, bio))
		return BLK_QC_T_NONE;

	wb_acct = wbt_wait(q->rq_wb, bio, NULL);

	trace_block_getrq(q, bio, bio->bi_opf);

	rq = blk_mq_sched_get_request(q, bio, bio->bi_opf, &data);
	if (unlikely(!rq)) {
		__wbt_done(q->rq_wb, wb_acct);
		return BLK_QC_T_NONE;
	}

	wbt_track(&rq->issue_stat, wb_acct);

	cookie = request_to_qc_t(data.hctx, rq);

	if (unlikely(is_flush_fua)) {
		blk_mq_put_ctx(data.ctx);
		blk_mq_bio_to_request(rq, bio);
		blk_mq_get_driver_tag(rq, NULL, true);
		blk_insert_flush(rq);
		blk_mq_run_hw_queue(data.hctx, true);
		goto done;
	}

	/*
	 * A task plug currently exists. Since this is completely lockless,
	 * utilize that to temporarily store requests until the task is
	 * either done or scheduled away.
	 */
	plug = current->plug;
	if (plug) {
		struct request *last = NULL;

		blk_mq_bio_to_request(rq, bio);

		/*
		 * @request_count may become stale because of schedule
		 * out, so check the list again.
		 */
		if (list_empty(&plug->mq_list))
			request_count = 0;
		if (!request_count)
			trace_block_plug(q);
		else
			last = list_entry_rq(plug->mq_list.prev);

		blk_mq_put_ctx(data.ctx);

		if (request_count >= BLK_MAX_REQUEST_COUNT || (last &&
		    blk_rq_bytes(last) >= BLK_PLUG_FLUSH_SIZE)) {
			blk_flush_plug_list(plug, false);
			trace_block_plug(q);
		}

		list_add_tail(&rq->queuelist, &plug->mq_list);
		return cookie;
	}

	if (q->elevator) {
		blk_mq_put_ctx(data.ctx);
		blk_mq_bio_to_request(rq, bio);
		blk_mq_sched_insert_request(rq, false, true,
						!is_sync || is_flush_fua, true);
		goto done;
	}
	if (!blk_mq_merge_queue_io(data.hctx, data.ctx, rq, bio)) {
		/*
		 * For a SYNC request, send it to the hardware immediately. For
		 * an ASYNC request, just ensure that we run it later on. The
		 * latter allows for merging opportunities and more efficient
		 * dispatching.
		 */
		blk_mq_run_hw_queue(data.hctx, !is_sync || is_flush_fua);
	}

	blk_mq_put_ctx(data.ctx);
done:
	return cookie;
}

void blk_mq_free_rqs(struct blk_mq_tag_set *set, struct blk_mq_tags *tags,
		     unsigned int hctx_idx)
{
	struct page *page;

	if (tags->rqs && set->ops->exit_request) {
		int i;

		for (i = 0; i < tags->nr_tags; i++) {
			struct request *rq = tags->static_rqs[i];

			if (!rq)
				continue;
			set->ops->exit_request(set->driver_data, rq,
						hctx_idx, i);
			tags->static_rqs[i] = NULL;
		}
	}

	while (!list_empty(&tags->page_list)) {
		page = list_first_entry(&tags->page_list, struct page, lru);
		list_del_init(&page->lru);
		/*
		 * Remove kmemleak object previously allocated in
		 * blk_mq_init_rq_map().
		 */
		kmemleak_free(page_address(page));
		__free_pages(page, page->private);
	}
}

void blk_mq_free_rq_map(struct blk_mq_tags *tags)
{
	kfree(tags->rqs);
	tags->rqs = NULL;
	kfree(tags->static_rqs);
	tags->static_rqs = NULL;

	blk_mq_free_tags(tags);
}

struct blk_mq_tags *blk_mq_alloc_rq_map(struct blk_mq_tag_set *set,
					unsigned int hctx_idx,
					unsigned int nr_tags,
					unsigned int reserved_tags)
{
	struct blk_mq_tags *tags;

	tags = blk_mq_init_tags(nr_tags, reserved_tags,
				set->numa_node,
				BLK_MQ_FLAG_TO_ALLOC_POLICY(set->flags));
	if (!tags)
		return NULL;

	tags->rqs = kzalloc_node(nr_tags * sizeof(struct request *),
				 GFP_NOIO | __GFP_NOWARN | __GFP_NORETRY,
				 set->numa_node);
	if (!tags->rqs) {
		blk_mq_free_tags(tags);
		return NULL;
	}

	tags->static_rqs = kzalloc_node(nr_tags * sizeof(struct request *),
				 GFP_NOIO | __GFP_NOWARN | __GFP_NORETRY,
				 set->numa_node);
	if (!tags->static_rqs) {
		kfree(tags->rqs);
		blk_mq_free_tags(tags);
		return NULL;
	}

	return tags;
}

static size_t order_to_size(unsigned int order)
{
	return (size_t)PAGE_SIZE << order;
}

int blk_mq_alloc_rqs(struct blk_mq_tag_set *set, struct blk_mq_tags *tags,
		     unsigned int hctx_idx, unsigned int depth)
{
	unsigned int i, j, entries_per_page, max_order = 4;
	size_t rq_size, left;

	INIT_LIST_HEAD(&tags->page_list);

	/*
	 * rq_size is the size of the request plus driver payload, rounded
	 * to the cacheline size
	 */
	rq_size = round_up(sizeof(struct request) + set->cmd_size,
				cache_line_size());
	left = rq_size * depth;

	for (i = 0; i < depth; ) {
		int this_order = max_order;
		struct page *page;
		int to_do;
		void *p;

		while (this_order && left < order_to_size(this_order - 1))
			this_order--;

		do {
			page = alloc_pages_node(set->numa_node,
				GFP_NOIO | __GFP_NOWARN | __GFP_NORETRY | __GFP_ZERO,
				this_order);
			if (page)
				break;
			if (!this_order--)
				break;
			if (order_to_size(this_order) < rq_size)
				break;
		} while (1);

		if (!page)
			goto fail;

		page->private = this_order;
		list_add_tail(&page->lru, &tags->page_list);

		p = page_address(page);
		/*
		 * Allow kmemleak to scan these pages as they contain pointers
		 * to additional allocations like via ops->init_request().
		 */
		kmemleak_alloc(p, order_to_size(this_order), 1, GFP_NOIO);
		entries_per_page = order_to_size(this_order) / rq_size;
		to_do = min(entries_per_page, depth - i);
		left -= to_do * rq_size;
		for (j = 0; j < to_do; j++) {
			struct request *rq = p;

			tags->static_rqs[i] = rq;
			if (set->ops->init_request) {
				if (set->ops->init_request(set->driver_data,
						rq, hctx_idx, i,
						set->numa_node)) {
					tags->static_rqs[i] = NULL;
					goto fail;
				}
			}

			p += rq_size;
			i++;
		}
	}
	return 0;

fail:
	blk_mq_free_rqs(set, tags, hctx_idx);
	return -ENOMEM;
}

/*
 * 'cpu' is going away. splice any existing rq_list entries from this
 * software queue to the hw queue dispatch list, and ensure that it
 * gets run.
 */
static int blk_mq_hctx_notify_dead(unsigned int cpu, struct hlist_node *node)
{
	struct blk_mq_hw_ctx *hctx;
	struct blk_mq_ctx *ctx;
	LIST_HEAD(tmp);

	hctx = hlist_entry_safe(node, struct blk_mq_hw_ctx, cpuhp_dead);
	ctx = __blk_mq_get_ctx(hctx->queue, cpu);

	spin_lock(&ctx->lock);
	if (!list_empty(&ctx->rq_list)) {
		list_splice_init(&ctx->rq_list, &tmp);
		blk_mq_hctx_clear_pending(hctx, ctx);
	}
	spin_unlock(&ctx->lock);

	if (list_empty(&tmp))
		return 0;

	spin_lock(&hctx->lock);
	list_splice_tail_init(&tmp, &hctx->dispatch);
	spin_unlock(&hctx->lock);

	blk_mq_run_hw_queue(hctx, true);
	return 0;
}

static void blk_mq_remove_cpuhp(struct blk_mq_hw_ctx *hctx)
{
	cpuhp_state_remove_instance_nocalls(CPUHP_BLK_MQ_DEAD,
					    &hctx->cpuhp_dead);
}

/* hctx->ctxs will be freed in queue's release handler */
static void blk_mq_exit_hctx(struct request_queue *q,
		struct blk_mq_tag_set *set,
		struct blk_mq_hw_ctx *hctx, unsigned int hctx_idx)
{
	unsigned flush_start_tag = set->queue_depth;

	blk_mq_tag_idle(hctx);

	if (set->ops->exit_request)
		set->ops->exit_request(set->driver_data,
				       hctx->fq->flush_rq, hctx_idx,
				       flush_start_tag + hctx_idx);

	if (set->ops->exit_hctx)
		set->ops->exit_hctx(hctx, hctx_idx);

	if (hctx->flags & BLK_MQ_F_BLOCKING)
		cleanup_srcu_struct(&hctx->queue_rq_srcu);

	blk_mq_remove_cpuhp(hctx);
	blk_free_flush_queue(hctx->fq);
	sbitmap_free(&hctx->ctx_map);
}

static void blk_mq_exit_hw_queues(struct request_queue *q,
		struct blk_mq_tag_set *set, int nr_queue)
{
	struct blk_mq_hw_ctx *hctx;
	unsigned int i;

	queue_for_each_hw_ctx(q, hctx, i) {
		if (i == nr_queue)
			break;
		blk_mq_exit_hctx(q, set, hctx, i);
	}
}

static void blk_mq_free_hw_queues(struct request_queue *q,
		struct blk_mq_tag_set *set)
{
	struct blk_mq_hw_ctx *hctx;
	unsigned int i;

	queue_for_each_hw_ctx(q, hctx, i)
		free_cpumask_var(hctx->cpumask);
}

static int blk_mq_init_hctx(struct request_queue *q,
		struct blk_mq_tag_set *set,
		struct blk_mq_hw_ctx *hctx, unsigned hctx_idx)
{
	int node;
	unsigned flush_start_tag = set->queue_depth;

	node = hctx->numa_node;
	if (node == NUMA_NO_NODE)
		node = hctx->numa_node = set->numa_node;

	INIT_WORK(&hctx->run_work, blk_mq_run_work_fn);
	INIT_DELAYED_WORK(&hctx->delay_work, blk_mq_delay_work_fn);
	spin_lock_init(&hctx->lock);
	INIT_LIST_HEAD(&hctx->dispatch);
	hctx->queue = q;
	hctx->queue_num = hctx_idx;
	hctx->flags = set->flags & ~BLK_MQ_F_TAG_SHARED;

	cpuhp_state_add_instance_nocalls(CPUHP_BLK_MQ_DEAD, &hctx->cpuhp_dead);

	hctx->tags = set->tags[hctx_idx];

	/*
	 * Allocate space for all possible cpus to avoid allocation at
	 * runtime
	 */
	hctx->ctxs = kmalloc_node(nr_cpu_ids * sizeof(void *),
					GFP_KERNEL, node);
	if (!hctx->ctxs)
		goto unregister_cpu_notifier;

	if (sbitmap_init_node(&hctx->ctx_map, nr_cpu_ids, ilog2(8), GFP_KERNEL,
			      node))
		goto free_ctxs;

	hctx->nr_ctx = 0;

	if (set->ops->init_hctx &&
	    set->ops->init_hctx(hctx, set->driver_data, hctx_idx))
		goto free_bitmap;

	hctx->fq = blk_alloc_flush_queue(q, hctx->numa_node, set->cmd_size);
	if (!hctx->fq)
		goto exit_hctx;

	if (set->ops->init_request &&
	    set->ops->init_request(set->driver_data,
				   hctx->fq->flush_rq, hctx_idx,
				   flush_start_tag + hctx_idx, node))
		goto free_fq;

	if (hctx->flags & BLK_MQ_F_BLOCKING)
		init_srcu_struct(&hctx->queue_rq_srcu);

	return 0;

 free_fq:
	kfree(hctx->fq);
 exit_hctx:
	if (set->ops->exit_hctx)
		set->ops->exit_hctx(hctx, hctx_idx);
 free_bitmap:
	sbitmap_free(&hctx->ctx_map);
 free_ctxs:
	kfree(hctx->ctxs);
 unregister_cpu_notifier:
	blk_mq_remove_cpuhp(hctx);
	return -1;
}

static void blk_mq_init_cpu_queues(struct request_queue *q,
				   unsigned int nr_hw_queues)
{
	unsigned int i;

	for_each_possible_cpu(i) {
		struct blk_mq_ctx *__ctx = per_cpu_ptr(q->queue_ctx, i);
		struct blk_mq_hw_ctx *hctx;

		memset(__ctx, 0, sizeof(*__ctx));
		__ctx->cpu = i;
		spin_lock_init(&__ctx->lock);
		INIT_LIST_HEAD(&__ctx->rq_list);
		__ctx->queue = q;
		blk_stat_init(&__ctx->stat[BLK_STAT_READ]);
		blk_stat_init(&__ctx->stat[BLK_STAT_WRITE]);

		/* If the cpu isn't online, the cpu is mapped to first hctx */
		if (!cpu_online(i))
			continue;

		hctx = blk_mq_map_queue(q, i);

		/*
		 * Set local node, IFF we have more than one hw queue. If
		 * not, we remain on the home node of the device
		 */
		if (nr_hw_queues > 1 && hctx->numa_node == NUMA_NO_NODE)
			hctx->numa_node = local_memory_node(cpu_to_node(i));
	}
}

static bool __blk_mq_alloc_rq_map(struct blk_mq_tag_set *set, int hctx_idx)
{
	int ret = 0;

	set->tags[hctx_idx] = blk_mq_alloc_rq_map(set, hctx_idx,
					set->queue_depth, set->reserved_tags);
	if (!set->tags[hctx_idx])
		return false;

	ret = blk_mq_alloc_rqs(set, set->tags[hctx_idx], hctx_idx,
				set->queue_depth);
	if (!ret)
		return true;

	blk_mq_free_rq_map(set->tags[hctx_idx]);
	set->tags[hctx_idx] = NULL;
	return false;
}

static void blk_mq_free_map_and_requests(struct blk_mq_tag_set *set,
					 unsigned int hctx_idx)
{
	if (set->tags[hctx_idx]) {
		blk_mq_free_rqs(set, set->tags[hctx_idx], hctx_idx);
		blk_mq_free_rq_map(set->tags[hctx_idx]);
		set->tags[hctx_idx] = NULL;
	}
}

static void blk_mq_map_swqueue(struct request_queue *q,
			       const struct cpumask *online_mask)
{
	unsigned int i, hctx_idx;
	struct blk_mq_hw_ctx *hctx;
	struct blk_mq_ctx *ctx;
	struct blk_mq_tag_set *set = q->tag_set;

	/*
	 * Avoid others reading imcomplete hctx->cpumask through sysfs
	 */
	mutex_lock(&q->sysfs_lock);

	queue_for_each_hw_ctx(q, hctx, i) {
		cpumask_clear(hctx->cpumask);
		hctx->nr_ctx = 0;
	}

	/*
	 * Map software to hardware queues
	 */
	for_each_possible_cpu(i) {
		/* If the cpu isn't online, the cpu is mapped to first hctx */
		if (!cpumask_test_cpu(i, online_mask))
			continue;

		hctx_idx = q->mq_map[i];
		/* unmapped hw queue can be remapped after CPU topo changed */
		if (!set->tags[hctx_idx] &&
		    !__blk_mq_alloc_rq_map(set, hctx_idx)) {
			/*
			 * If tags initialization fail for some hctx,
			 * that hctx won't be brought online.  In this
			 * case, remap the current ctx to hctx[0] which
			 * is guaranteed to always have tags allocated
			 */
			q->mq_map[i] = 0;
		}

		ctx = per_cpu_ptr(q->queue_ctx, i);
		hctx = blk_mq_map_queue(q, i);

		cpumask_set_cpu(i, hctx->cpumask);
		ctx->index_hw = hctx->nr_ctx;
		hctx->ctxs[hctx->nr_ctx++] = ctx;
	}

	mutex_unlock(&q->sysfs_lock);

	queue_for_each_hw_ctx(q, hctx, i) {
		/*
		 * If no software queues are mapped to this hardware queue,
		 * disable it and free the request entries.
		 */
		if (!hctx->nr_ctx) {
			/* Never unmap queue 0.  We need it as a
			 * fallback in case of a new remap fails
			 * allocation
			 */
			if (i && set->tags[i])
				blk_mq_free_map_and_requests(set, i);

			hctx->tags = NULL;
			continue;
		}

		hctx->tags = set->tags[i];
		WARN_ON(!hctx->tags);

		/*
		 * Set the map size to the number of mapped software queues.
		 * This is more accurate and more efficient than looping
		 * over all possibly mapped software queues.
		 */
		sbitmap_resize(&hctx->ctx_map, hctx->nr_ctx);

		/*
		 * Initialize batch roundrobin counts
		 */
		hctx->next_cpu = cpumask_first(hctx->cpumask);
		hctx->next_cpu_batch = BLK_MQ_CPU_WORK_BATCH;
	}
}

static void queue_set_hctx_shared(struct request_queue *q, bool shared)
{
	struct blk_mq_hw_ctx *hctx;
	int i;

	queue_for_each_hw_ctx(q, hctx, i) {
		if (shared)
			hctx->flags |= BLK_MQ_F_TAG_SHARED;
		else
			hctx->flags &= ~BLK_MQ_F_TAG_SHARED;
	}
}

static void blk_mq_update_tag_set_depth(struct blk_mq_tag_set *set, bool shared)
{
	struct request_queue *q;

	list_for_each_entry(q, &set->tag_list, tag_set_list) {
		blk_mq_freeze_queue(q);
		queue_set_hctx_shared(q, shared);
		blk_mq_unfreeze_queue(q);
	}
}

static void blk_mq_del_queue_tag_set(struct request_queue *q)
{
	struct blk_mq_tag_set *set = q->tag_set;

	mutex_lock(&set->tag_list_lock);
	list_del_init(&q->tag_set_list);
	if (list_is_singular(&set->tag_list)) {
		/* just transitioned to unshared */
		set->flags &= ~BLK_MQ_F_TAG_SHARED;
		/* update existing queue */
		blk_mq_update_tag_set_depth(set, false);
	}
	mutex_unlock(&set->tag_list_lock);
}

static void blk_mq_add_queue_tag_set(struct blk_mq_tag_set *set,
				     struct request_queue *q)
{
	q->tag_set = set;

	mutex_lock(&set->tag_list_lock);

	/* Check to see if we're transitioning to shared (from 1 to 2 queues). */
	if (!list_empty(&set->tag_list) && !(set->flags & BLK_MQ_F_TAG_SHARED)) {
		set->flags |= BLK_MQ_F_TAG_SHARED;
		/* update existing queue */
		blk_mq_update_tag_set_depth(set, true);
	}
	if (set->flags & BLK_MQ_F_TAG_SHARED)
		queue_set_hctx_shared(q, true);
	list_add_tail(&q->tag_set_list, &set->tag_list);

	mutex_unlock(&set->tag_list_lock);
}

/*
 * It is the actual release handler for mq, but we do it from
 * request queue's release handler for avoiding use-after-free
 * and headache because q->mq_kobj shouldn't have been introduced,
 * but we can't group ctx/kctx kobj without it.
 */
void blk_mq_release(struct request_queue *q)
{
	struct blk_mq_hw_ctx *hctx;
	unsigned int i;

	blk_mq_sched_teardown(q);

	/* hctx kobj stays in hctx */
	queue_for_each_hw_ctx(q, hctx, i) {
		if (!hctx)
			continue;
		kfree(hctx->ctxs);
		kfree(hctx);
	}

	q->mq_map = NULL;

	kfree(q->queue_hw_ctx);

	/* ctx kobj stays in queue_ctx */
	free_percpu(q->queue_ctx);
}

struct request_queue *blk_mq_init_queue(struct blk_mq_tag_set *set)
{
	struct request_queue *uninit_q, *q;

	uninit_q = blk_alloc_queue_node(GFP_KERNEL, set->numa_node);
	if (!uninit_q)
		return ERR_PTR(-ENOMEM);

	q = blk_mq_init_allocated_queue(set, uninit_q);
	if (IS_ERR(q))
		blk_cleanup_queue(uninit_q);

	return q;
}
EXPORT_SYMBOL(blk_mq_init_queue);

static void blk_mq_realloc_hw_ctxs(struct blk_mq_tag_set *set,
						struct request_queue *q)
{
	int i, j;
	struct blk_mq_hw_ctx **hctxs = q->queue_hw_ctx;

	blk_mq_sysfs_unregister(q);
	for (i = 0; i < set->nr_hw_queues; i++) {
		int node;

		if (hctxs[i])
			continue;

		node = blk_mq_hw_queue_to_node(q->mq_map, i);
		hctxs[i] = kzalloc_node(sizeof(struct blk_mq_hw_ctx),
					GFP_KERNEL, node);
		if (!hctxs[i])
			break;

		if (!zalloc_cpumask_var_node(&hctxs[i]->cpumask, GFP_KERNEL,
						node)) {
			kfree(hctxs[i]);
			hctxs[i] = NULL;
			break;
		}

		atomic_set(&hctxs[i]->nr_active, 0);
		hctxs[i]->numa_node = node;
		hctxs[i]->queue_num = i;

		if (blk_mq_init_hctx(q, set, hctxs[i], i)) {
			free_cpumask_var(hctxs[i]->cpumask);
			kfree(hctxs[i]);
			hctxs[i] = NULL;
			break;
		}
		blk_mq_hctx_kobj_init(hctxs[i]);
	}
	for (j = i; j < q->nr_hw_queues; j++) {
		struct blk_mq_hw_ctx *hctx = hctxs[j];

		if (hctx) {
			if (hctx->tags)
				blk_mq_free_map_and_requests(set, j);
			blk_mq_exit_hctx(q, set, hctx, j);
			free_cpumask_var(hctx->cpumask);
			kobject_put(&hctx->kobj);
			kfree(hctx->ctxs);
			kfree(hctx);
			hctxs[j] = NULL;

		}
	}
	q->nr_hw_queues = i;
	blk_mq_sysfs_register(q);
}

struct request_queue *blk_mq_init_allocated_queue(struct blk_mq_tag_set *set,
						  struct request_queue *q)
{
	/* mark the queue as mq asap */
	q->mq_ops = set->ops;

	q->queue_ctx = alloc_percpu(struct blk_mq_ctx);
	if (!q->queue_ctx)
		goto err_exit;

	q->queue_hw_ctx = kzalloc_node(nr_cpu_ids * sizeof(*(q->queue_hw_ctx)),
						GFP_KERNEL, set->numa_node);
	if (!q->queue_hw_ctx)
		goto err_percpu;

	q->mq_map = set->mq_map;

	blk_mq_realloc_hw_ctxs(set, q);
	if (!q->nr_hw_queues)
		goto err_hctxs;

	INIT_WORK(&q->timeout_work, blk_mq_timeout_work);
	blk_queue_rq_timeout(q, set->timeout ? set->timeout : 30 * HZ);

	q->nr_queues = nr_cpu_ids;

	q->queue_flags |= QUEUE_FLAG_MQ_DEFAULT;

	if (!(set->flags & BLK_MQ_F_SG_MERGE))
		q->queue_flags |= 1 << QUEUE_FLAG_NO_SG_MERGE;

	q->sg_reserved_size = INT_MAX;

	INIT_DELAYED_WORK(&q->requeue_work, blk_mq_requeue_work);
	INIT_LIST_HEAD(&q->requeue_list);
	spin_lock_init(&q->requeue_lock);

	if (q->nr_hw_queues > 1)
		blk_queue_make_request(q, blk_mq_make_request);
	else
		blk_queue_make_request(q, blk_sq_make_request);

	/*
	 * Do this after blk_queue_make_request() overrides it...
	 */
	q->nr_requests = set->queue_depth;

	/*
	 * Default to classic polling
	 */
	q->poll_nsec = -1;

	if (set->ops->complete)
		blk_queue_softirq_done(q, set->ops->complete);

	blk_mq_init_cpu_queues(q, set->nr_hw_queues);

	get_online_cpus();
	mutex_lock(&all_q_mutex);

	list_add_tail(&q->all_q_node, &all_q_list);
	blk_mq_add_queue_tag_set(set, q);
	blk_mq_map_swqueue(q, cpu_online_mask);

	mutex_unlock(&all_q_mutex);
	put_online_cpus();

	if (!(set->flags & BLK_MQ_F_NO_SCHED)) {
		int ret;

		ret = blk_mq_sched_init(q);
		if (ret)
			return ERR_PTR(ret);
	}

	return q;

err_hctxs:
	kfree(q->queue_hw_ctx);
err_percpu:
	free_percpu(q->queue_ctx);
err_exit:
	q->mq_ops = NULL;
	return ERR_PTR(-ENOMEM);
}
EXPORT_SYMBOL(blk_mq_init_allocated_queue);

void blk_mq_free_queue(struct request_queue *q)
{
	struct blk_mq_tag_set	*set = q->tag_set;

	mutex_lock(&all_q_mutex);
	list_del_init(&q->all_q_node);
	mutex_unlock(&all_q_mutex);

	wbt_exit(q);

	blk_mq_del_queue_tag_set(q);

	blk_mq_exit_hw_queues(q, set, set->nr_hw_queues);
	blk_mq_free_hw_queues(q, set);
}

/* Basically redo blk_mq_init_queue with queue frozen */
static void blk_mq_queue_reinit(struct request_queue *q,
				const struct cpumask *online_mask)
{
	WARN_ON_ONCE(!atomic_read(&q->mq_freeze_depth));

	blk_mq_sysfs_unregister(q);

	/*
	 * redo blk_mq_init_cpu_queues and blk_mq_init_hw_queues. FIXME: maybe
	 * we should change hctx numa_node according to new topology (this
	 * involves free and re-allocate memory, worthy doing?)
	 */

	blk_mq_map_swqueue(q, online_mask);

	blk_mq_sysfs_register(q);
}

/*
 * New online cpumask which is going to be set in this hotplug event.
 * Declare this cpumasks as global as cpu-hotplug operation is invoked
 * one-by-one and dynamically allocating this could result in a failure.
 */
static struct cpumask cpuhp_online_new;

static void blk_mq_queue_reinit_work(void)
{
	struct request_queue *q;

	mutex_lock(&all_q_mutex);
	/*
	 * We need to freeze and reinit all existing queues.  Freezing
	 * involves synchronous wait for an RCU grace period and doing it
	 * one by one may take a long time.  Start freezing all queues in
	 * one swoop and then wait for the completions so that freezing can
	 * take place in parallel.
	 */
	list_for_each_entry(q, &all_q_list, all_q_node)
		blk_mq_freeze_queue_start(q);
	list_for_each_entry(q, &all_q_list, all_q_node)
		blk_mq_freeze_queue_wait(q);

	list_for_each_entry(q, &all_q_list, all_q_node)
		blk_mq_queue_reinit(q, &cpuhp_online_new);

	list_for_each_entry(q, &all_q_list, all_q_node)
		blk_mq_unfreeze_queue(q);

	mutex_unlock(&all_q_mutex);
}

static int blk_mq_queue_reinit_dead(unsigned int cpu)
{
	cpumask_copy(&cpuhp_online_new, cpu_online_mask);
	blk_mq_queue_reinit_work();
	return 0;
}

/*
 * Before hotadded cpu starts handling requests, new mappings must be
 * established.  Otherwise, these requests in hw queue might never be
 * dispatched.
 *
 * For example, there is a single hw queue (hctx) and two CPU queues (ctx0
 * for CPU0, and ctx1 for CPU1).
 *
 * Now CPU1 is just onlined and a request is inserted into ctx1->rq_list
 * and set bit0 in pending bitmap as ctx1->index_hw is still zero.
 *
 * And then while running hw queue, blk_mq_flush_busy_ctxs() finds bit0 is set
 * in pending bitmap and tries to retrieve requests in hctx->ctxs[0]->rq_list.
 * But htx->ctxs[0] is a pointer to ctx0, so the request in ctx1->rq_list is
 * ignored.
 */
static int blk_mq_queue_reinit_prepare(unsigned int cpu)
{
	cpumask_copy(&cpuhp_online_new, cpu_online_mask);
	cpumask_set_cpu(cpu, &cpuhp_online_new);
	blk_mq_queue_reinit_work();
	return 0;
}

static int __blk_mq_alloc_rq_maps(struct blk_mq_tag_set *set)
{
	int i;

	for (i = 0; i < set->nr_hw_queues; i++)
		if (!__blk_mq_alloc_rq_map(set, i))
			goto out_unwind;

	return 0;

out_unwind:
	while (--i >= 0)
		blk_mq_free_rq_map(set->tags[i]);

	return -ENOMEM;
}

/*
 * Allocate the request maps associated with this tag_set. Note that this
 * may reduce the depth asked for, if memory is tight. set->queue_depth
 * will be updated to reflect the allocated depth.
 */
static int blk_mq_alloc_rq_maps(struct blk_mq_tag_set *set)
{
	unsigned int depth;
	int err;

	depth = set->queue_depth;
	do {
		err = __blk_mq_alloc_rq_maps(set);
		if (!err)
			break;

		set->queue_depth >>= 1;
		if (set->queue_depth < set->reserved_tags + BLK_MQ_TAG_MIN) {
			err = -ENOMEM;
			break;
		}
	} while (set->queue_depth);

	if (!set->queue_depth || err) {
		pr_err("blk-mq: failed to allocate request map\n");
		return -ENOMEM;
	}

	if (depth != set->queue_depth)
		pr_info("blk-mq: reduced tag depth (%u -> %u)\n",
						depth, set->queue_depth);

	return 0;
}

/*
 * Alloc a tag set to be associated with one or more request queues.
 * May fail with EINVAL for various error conditions. May adjust the
 * requested depth down, if if it too large. In that case, the set
 * value will be stored in set->queue_depth.
 */
int blk_mq_alloc_tag_set(struct blk_mq_tag_set *set)
{
	int ret;

	BUILD_BUG_ON(BLK_MQ_MAX_DEPTH > 1 << BLK_MQ_UNIQUE_TAG_BITS);

	if (!set->nr_hw_queues)
		return -EINVAL;
	if (!set->queue_depth)
		return -EINVAL;
	if (set->queue_depth < set->reserved_tags + BLK_MQ_TAG_MIN)
		return -EINVAL;

	if (!set->ops->queue_rq)
		return -EINVAL;

	if (set->queue_depth > BLK_MQ_MAX_DEPTH) {
		pr_info("blk-mq: reduced tag depth to %u\n",
			BLK_MQ_MAX_DEPTH);
		set->queue_depth = BLK_MQ_MAX_DEPTH;
	}

	/*
	 * If a crashdump is active, then we are potentially in a very
	 * memory constrained environment. Limit us to 1 queue and
	 * 64 tags to prevent using too much memory.
	 */
	if (is_kdump_kernel()) {
		set->nr_hw_queues = 1;
		set->queue_depth = min(64U, set->queue_depth);
	}
	/*
	 * There is no use for more h/w queues than cpus.
	 */
	if (set->nr_hw_queues > nr_cpu_ids)
		set->nr_hw_queues = nr_cpu_ids;

	set->tags = kzalloc_node(nr_cpu_ids * sizeof(struct blk_mq_tags *),
				 GFP_KERNEL, set->numa_node);
	if (!set->tags)
		return -ENOMEM;

	ret = -ENOMEM;
	set->mq_map = kzalloc_node(sizeof(*set->mq_map) * nr_cpu_ids,
			GFP_KERNEL, set->numa_node);
	if (!set->mq_map)
		goto out_free_tags;

	if (set->ops->map_queues)
		ret = set->ops->map_queues(set);
	else
		ret = blk_mq_map_queues(set);
	if (ret)
		goto out_free_mq_map;

	ret = blk_mq_alloc_rq_maps(set);
	if (ret)
		goto out_free_mq_map;

	mutex_init(&set->tag_list_lock);
	INIT_LIST_HEAD(&set->tag_list);

	return 0;

out_free_mq_map:
	kfree(set->mq_map);
	set->mq_map = NULL;
out_free_tags:
	kfree(set->tags);
	set->tags = NULL;
	return ret;
}
EXPORT_SYMBOL(blk_mq_alloc_tag_set);

void blk_mq_free_tag_set(struct blk_mq_tag_set *set)
{
	int i;

	for (i = 0; i < nr_cpu_ids; i++)
		blk_mq_free_map_and_requests(set, i);

	kfree(set->mq_map);
	set->mq_map = NULL;

	kfree(set->tags);
	set->tags = NULL;
}
EXPORT_SYMBOL(blk_mq_free_tag_set);

int blk_mq_update_nr_requests(struct request_queue *q, unsigned int nr)
{
	struct blk_mq_tag_set *set = q->tag_set;
	struct blk_mq_hw_ctx *hctx;
	int i, ret;

	if (!set)
		return -EINVAL;

	blk_mq_freeze_queue(q);
	blk_mq_quiesce_queue(q);

	ret = 0;
	queue_for_each_hw_ctx(q, hctx, i) {
		if (!hctx->tags)
			continue;
		/*
		 * If we're using an MQ scheduler, just update the scheduler
		 * queue depth. This is similar to what the old code would do.
		 */
		if (!hctx->sched_tags) {
			ret = blk_mq_tag_update_depth(hctx, &hctx->tags,
							min(nr, set->queue_depth),
							false);
		} else {
			ret = blk_mq_tag_update_depth(hctx, &hctx->sched_tags,
							nr, true);
		}
		if (ret)
			break;
	}

	if (!ret)
		q->nr_requests = nr;

	blk_mq_unfreeze_queue(q);
	blk_mq_start_stopped_hw_queues(q, true);

	return ret;
}

void blk_mq_update_nr_hw_queues(struct blk_mq_tag_set *set, int nr_hw_queues)
{
	struct request_queue *q;

	if (nr_hw_queues > nr_cpu_ids)
		nr_hw_queues = nr_cpu_ids;
	if (nr_hw_queues < 1 || nr_hw_queues == set->nr_hw_queues)
		return;

	list_for_each_entry(q, &set->tag_list, tag_set_list)
		blk_mq_freeze_queue(q);

	set->nr_hw_queues = nr_hw_queues;
	list_for_each_entry(q, &set->tag_list, tag_set_list) {
		blk_mq_realloc_hw_ctxs(set, q);

		if (q->nr_hw_queues > 1)
			blk_queue_make_request(q, blk_mq_make_request);
		else
			blk_queue_make_request(q, blk_sq_make_request);

		blk_mq_queue_reinit(q, cpu_online_mask);
	}

	list_for_each_entry(q, &set->tag_list, tag_set_list)
		blk_mq_unfreeze_queue(q);
}
EXPORT_SYMBOL_GPL(blk_mq_update_nr_hw_queues);

static unsigned long blk_mq_poll_nsecs(struct request_queue *q,
				       struct blk_mq_hw_ctx *hctx,
				       struct request *rq)
{
	struct blk_rq_stat stat[2];
	unsigned long ret = 0;

	/*
	 * If stats collection isn't on, don't sleep but turn it on for
	 * future users
	 */
	if (!blk_stat_enable(q))
		return 0;

	/*
	 * We don't have to do this once per IO, should optimize this
	 * to just use the current window of stats until it changes
	 */
	memset(&stat, 0, sizeof(stat));
	blk_hctx_stat_get(hctx, stat);

	/*
	 * As an optimistic guess, use half of the mean service time
	 * for this type of request. We can (and should) make this smarter.
	 * For instance, if the completion latencies are tight, we can
	 * get closer than just half the mean. This is especially
	 * important on devices where the completion latencies are longer
	 * than ~10 usec.
	 */
	if (req_op(rq) == REQ_OP_READ && stat[BLK_STAT_READ].nr_samples)
		ret = (stat[BLK_STAT_READ].mean + 1) / 2;
	else if (req_op(rq) == REQ_OP_WRITE && stat[BLK_STAT_WRITE].nr_samples)
		ret = (stat[BLK_STAT_WRITE].mean + 1) / 2;

	return ret;
}

static bool blk_mq_poll_hybrid_sleep(struct request_queue *q,
				     struct blk_mq_hw_ctx *hctx,
				     struct request *rq)
{
	struct hrtimer_sleeper hs;
	enum hrtimer_mode mode;
	unsigned int nsecs;
	ktime_t kt;

	if (test_bit(REQ_ATOM_POLL_SLEPT, &rq->atomic_flags))
		return false;

	/*
	 * poll_nsec can be:
	 *
	 * -1:	don't ever hybrid sleep
	 *  0:	use half of prev avg
	 * >0:	use this specific value
	 */
	if (q->poll_nsec == -1)
		return false;
	else if (q->poll_nsec > 0)
		nsecs = q->poll_nsec;
	else
		nsecs = blk_mq_poll_nsecs(q, hctx, rq);

	if (!nsecs)
		return false;

	set_bit(REQ_ATOM_POLL_SLEPT, &rq->atomic_flags);

	/*
	 * This will be replaced with the stats tracking code, using
	 * 'avg_completion_time / 2' as the pre-sleep target.
	 */
	kt = nsecs;

	mode = HRTIMER_MODE_REL;
	hrtimer_init_on_stack(&hs.timer, CLOCK_MONOTONIC, mode);
	hrtimer_set_expires(&hs.timer, kt);

	hrtimer_init_sleeper(&hs, current);
	do {
		if (test_bit(REQ_ATOM_COMPLETE, &rq->atomic_flags))
			break;
		set_current_state(TASK_UNINTERRUPTIBLE);
		hrtimer_start_expires(&hs.timer, mode);
		if (hs.task)
			io_schedule();
		hrtimer_cancel(&hs.timer);
		mode = HRTIMER_MODE_ABS;
	} while (hs.task && !signal_pending(current));

	__set_current_state(TASK_RUNNING);
	destroy_hrtimer_on_stack(&hs.timer);
	return true;
}

static bool __blk_mq_poll(struct blk_mq_hw_ctx *hctx, struct request *rq)
{
	struct request_queue *q = hctx->queue;
	long state;

	/*
	 * If we sleep, have the caller restart the poll loop to reset
	 * the state. Like for the other success return cases, the
	 * caller is responsible for checking if the IO completed. If
	 * the IO isn't complete, we'll get called again and will go
	 * straight to the busy poll loop.
	 */
	if (blk_mq_poll_hybrid_sleep(q, hctx, rq))
		return true;

	hctx->poll_considered++;

	state = current->state;
	while (!need_resched()) {
		int ret;

		hctx->poll_invoked++;

		ret = q->mq_ops->poll(hctx, rq->tag);
		if (ret > 0) {
			hctx->poll_success++;
			set_current_state(TASK_RUNNING);
			return true;
		}

		if (signal_pending_state(state, current))
			set_current_state(TASK_RUNNING);

		if (current->state == TASK_RUNNING)
			return true;
		if (ret < 0)
			break;
		cpu_relax();
	}

	return false;
}

bool blk_mq_poll(struct request_queue *q, blk_qc_t cookie)
{
	struct blk_mq_hw_ctx *hctx;
	struct blk_plug *plug;
	struct request *rq;

	if (!q->mq_ops || !q->mq_ops->poll || !blk_qc_t_valid(cookie) ||
	    !test_bit(QUEUE_FLAG_POLL, &q->queue_flags))
		return false;

	plug = current->plug;
	if (plug)
		blk_flush_plug_list(plug, false);

	hctx = q->queue_hw_ctx[blk_qc_t_to_queue_num(cookie)];
	if (!blk_qc_t_is_internal(cookie))
		rq = blk_mq_tag_to_rq(hctx->tags, blk_qc_t_to_tag(cookie));
	else
		rq = blk_mq_tag_to_rq(hctx->sched_tags, blk_qc_t_to_tag(cookie));

	return __blk_mq_poll(hctx, rq);
}
EXPORT_SYMBOL_GPL(blk_mq_poll);

void blk_mq_disable_hotplug(void)
{
	mutex_lock(&all_q_mutex);
}

void blk_mq_enable_hotplug(void)
{
	mutex_unlock(&all_q_mutex);
}

static int __init blk_mq_init(void)
{
	blk_mq_debugfs_init();

	cpuhp_setup_state_multi(CPUHP_BLK_MQ_DEAD, "block/mq:dead", NULL,
				blk_mq_hctx_notify_dead);

	cpuhp_setup_state_nocalls(CPUHP_BLK_MQ_PREPARE, "block/mq:prepare",
				  blk_mq_queue_reinit_prepare,
				  blk_mq_queue_reinit_dead);
	return 0;
}
subsys_initcall(blk_mq_init);<|MERGE_RESOLUTION|>--- conflicted
+++ resolved
@@ -1019,43 +1019,6 @@
 	return ret != BLK_MQ_RQ_QUEUE_BUSY;
 }
 
-<<<<<<< HEAD
-/*
- * Run this hardware queue, pulling any software queues mapped to it in.
- * Note that this function currently has various problems around ordering
- * of IO. In particular, we'd like FIFO behaviour on handling existing
- * items on the hctx->dispatch list. Ignore that for now.
- */
-static void blk_mq_process_rq_list(struct blk_mq_hw_ctx *hctx)
-{
-	LIST_HEAD(rq_list);
-
-	if (unlikely(blk_mq_hctx_stopped(hctx)))
-		return;
-
-	hctx->run++;
-
-	/*
-	 * Touch any software queue that has pending entries.
-	 */
-	flush_busy_ctxs(hctx, &rq_list);
-
-	/*
-	 * If we have previous entries on our dispatch list, grab them
-	 * and stuff them at the front for more fair dispatch.
-	 */
-	if (!list_empty_careful(&hctx->dispatch)) {
-		spin_lock(&hctx->lock);
-		if (!list_empty(&hctx->dispatch))
-			list_splice_init(&hctx->dispatch, &rq_list);
-		spin_unlock(&hctx->lock);
-	}
-
-	blk_mq_dispatch_rq_list(hctx, &rq_list);
-}
-
-=======
->>>>>>> 400f73b2
 static void __blk_mq_run_hw_queue(struct blk_mq_hw_ctx *hctx)
 {
 	int srcu_idx;
