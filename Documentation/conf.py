--- conflicted
+++ resolved
@@ -318,20 +318,6 @@
 # so a file named "default.css" will overwrite the builtin "default.css".
 html_static_path = ['sphinx-static']
 
-<<<<<<< HEAD
-html_css_files = [
-    'theme_overrides.css',
-]
-
-if major <= 1 and minor < 8:
-    html_context = {
-        'css_files': [
-            '_static/theme_overrides.css',
-        ],
-    }
-
-=======
->>>>>>> 754e0b0e
 # Add any extra paths that contain custom files (such as robots.txt or
 # .htaccess) here, relative to this directory. These files are copied
 # directly to the root of the documentation.
