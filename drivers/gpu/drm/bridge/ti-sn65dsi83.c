--- conflicted
+++ resolved
@@ -251,23 +251,6 @@
 }
 
 static void sn65dsi83_detach(struct drm_bridge *bridge)
-<<<<<<< HEAD
-{
-	struct sn65dsi83 *ctx = bridge_to_sn65dsi83(bridge);
-
-	if (!ctx->dsi)
-		return;
-
-	mipi_dsi_detach(ctx->dsi);
-	mipi_dsi_device_unregister(ctx->dsi);
-	drm_bridge_remove(&ctx->bridge);
-	ctx->dsi = NULL;
-}
-
-static void sn65dsi83_atomic_pre_enable(struct drm_bridge *bridge,
-					struct drm_bridge_state *old_bridge_state)
-=======
->>>>>>> 754e0b0e
 {
 	struct sn65dsi83 *ctx = bridge_to_sn65dsi83(bridge);
 
@@ -554,10 +537,6 @@
 static const struct drm_bridge_funcs sn65dsi83_funcs = {
 	.attach			= sn65dsi83_attach,
 	.detach			= sn65dsi83_detach,
-<<<<<<< HEAD
-	.atomic_pre_enable	= sn65dsi83_atomic_pre_enable,
-=======
->>>>>>> 754e0b0e
 	.atomic_enable		= sn65dsi83_atomic_enable,
 	.atomic_disable		= sn65dsi83_atomic_disable,
 	.mode_valid		= sn65dsi83_mode_valid,
@@ -719,10 +698,7 @@
 {
 	struct sn65dsi83 *ctx = i2c_get_clientdata(client);
 
-<<<<<<< HEAD
-=======
 	drm_bridge_remove(&ctx->bridge);
->>>>>>> 754e0b0e
 	of_node_put(ctx->host_node);
 
 	return 0;
