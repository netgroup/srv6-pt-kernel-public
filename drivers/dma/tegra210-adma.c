--- conflicted
+++ resolved
@@ -888,11 +888,7 @@
 
 	pm_runtime_enable(&pdev->dev);
 
-<<<<<<< HEAD
-	ret = pm_runtime_get_sync(&pdev->dev);
-=======
 	ret = pm_runtime_resume_and_get(&pdev->dev);
->>>>>>> df0cc57e
 	if (ret < 0)
 		goto rpm_disable;
 
