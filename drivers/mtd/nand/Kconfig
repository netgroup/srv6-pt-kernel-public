# drivers/mtd/nand/Kconfig
# $Id: Kconfig,v 1.35 2005/11/07 11:14:30 gleixner Exp $

menuconfig MTD_NAND
	tristate "NAND Device Support"
	depends on MTD
	select MTD_NAND_IDS
	help
	  This enables support for accessing all type of NAND flash
	  devices. For further information see
	  <http://www.linux-mtd.infradead.org/doc/nand.html>.

if MTD_NAND

config MTD_NAND_VERIFY_WRITE
	bool "Verify NAND page writes"
	help
	  This adds an extra check when data is written to the flash. The
	  NAND flash device internally checks only bits transitioning
	  from 1 to 0. There is a rare possibility that even though the
	  device thinks the write was successful, a bit could have been
	  flipped accidentally due to device wear or something else.

config MTD_NAND_ECC_SMC
	bool "NAND ECC Smart Media byte order"
	default n
	help
	  Software ECC according to the Smart Media Specification.
	  The original Linux implementation had byte 0 and 1 swapped.

config MTD_NAND_MUSEUM_IDS
	bool "Enable chip ids for obsolete ancient NAND devices"
	depends on MTD_NAND
	default n
	help
	  Enable this option only when your board has first generation
	  NAND chips (page size 256 byte, erase size 4-8KiB). The IDs
	  of these chips were reused by later, larger chips.

config MTD_NAND_AUTCPU12
	tristate "SmartMediaCard on autronix autcpu12 board"
	depends on ARCH_AUTCPU12
	help
	  This enables the driver for the autronix autcpu12 board to
	  access the SmartMediaCard.

config MTD_NAND_EDB7312
	tristate "Support for Cirrus Logic EBD7312 evaluation board"
	depends on ARCH_EDB7312
	help
	  This enables the driver for the Cirrus Logic EBD7312 evaluation
	  board to access the onboard NAND Flash.

config MTD_NAND_H1900
	tristate "iPAQ H1900 flash"
	depends on ARCH_PXA && MTD_PARTITIONS
	help
	  This enables the driver for the iPAQ h1900 flash.

config MTD_NAND_SPIA
	tristate "NAND Flash device on SPIA board"
	depends on ARCH_P720T
	help
	  If you had to ask, you don't have one. Say 'N'.

config MTD_NAND_AMS_DELTA
	tristate "NAND Flash device on Amstrad E3"
	depends on MACH_AMS_DELTA
	help
	  Support for NAND flash on Amstrad E3 (Delta).

config MTD_NAND_TOTO
	tristate "NAND Flash device on TOTO board"
	depends on ARCH_OMAP && BROKEN
	help
	  Support for NAND flash on Texas Instruments Toto platform.

config MTD_NAND_TS7250
	tristate "NAND Flash device on TS-7250 board"
	depends on MACH_TS72XX
	help
	  Support for NAND flash on Technologic Systems TS-7250 platform.

config MTD_NAND_IDS
	tristate

config MTD_NAND_AU1550
	tristate "Au1550/1200 NAND support"
	depends on SOC_AU1200 || SOC_AU1550
	help
	  This enables the driver for the NAND flash controller on the
	  AMD/Alchemy 1550 SOC.

config MTD_NAND_RTC_FROM4
	tristate "Renesas Flash ROM 4-slot interface board (FROM_BOARD4)"
	depends on SH_SOLUTION_ENGINE
	select REED_SOLOMON
	select REED_SOLOMON_DEC8
	select BITREVERSE
	help
	  This enables the driver for the Renesas Technology AG-AND
	  flash interface board (FROM_BOARD4)

config MTD_NAND_PPCHAMELEONEVB
	tristate "NAND Flash device on PPChameleonEVB board"
	depends on PPCHAMELEONEVB && BROKEN
	help
	  This enables the NAND flash driver on the PPChameleon EVB Board.

config MTD_NAND_S3C2410
	tristate "NAND Flash support for S3C2410/S3C2440 SoC"
	depends on ARCH_S3C2410
	help
	  This enables the NAND flash controller on the S3C2410 and S3C2440
	  SoCs

	  No board specific support is done by this driver, each board
	  must advertise a platform_device for the driver to attach.

config MTD_NAND_S3C2410_DEBUG
	bool "S3C2410 NAND driver debug"
	depends on MTD_NAND_S3C2410
	help
	  Enable debugging of the S3C2410 NAND driver

config MTD_NAND_S3C2410_HWECC
	bool "S3C2410 NAND Hardware ECC"
	depends on MTD_NAND_S3C2410
	help
	  Enable the use of the S3C2410's internal ECC generator when
	  using NAND. Early versions of the chip have had problems with
	  incorrect ECC generation, and if using these, the default of
	  software ECC is preferable.

config MTD_NAND_NDFC
	tristate "NDFC NanD Flash Controller"
<<<<<<< HEAD
	depends on 4xx
=======
	depends on 44x && !PPC_MERGE
>>>>>>> 34a27ffd
	select MTD_NAND_ECC_SMC
	help
	 NDFC Nand Flash Controllers are integrated in IBM/AMCC's 4xx SoCs

config MTD_NAND_S3C2410_CLKSTOP
	bool "S3C2410 NAND IDLE clock stop"
	depends on MTD_NAND_S3C2410
	default n
	help
	  Stop the clock to the NAND controller when there is no chip
	  selected to save power. This will mean there is a small delay
	  when the is NAND chip selected or released, but will save
	  approximately 5mA of power when there is nothing happening.

config MTD_NAND_DISKONCHIP
	tristate "DiskOnChip 2000, Millennium and Millennium Plus (NAND reimplementation) (EXPERIMENTAL)"
	depends on EXPERIMENTAL
	select REED_SOLOMON
	select REED_SOLOMON_DEC16
	help
	  This is a reimplementation of M-Systems DiskOnChip 2000,
	  Millennium and Millennium Plus as a standard NAND device driver,
	  as opposed to the earlier self-contained MTD device drivers.
	  This should enable, among other things, proper JFFS2 operation on
	  these devices.

config MTD_NAND_DISKONCHIP_PROBE_ADVANCED
        bool "Advanced detection options for DiskOnChip"
        depends on MTD_NAND_DISKONCHIP
        help
          This option allows you to specify nonstandard address at which to
          probe for a DiskOnChip, or to change the detection options.  You
          are unlikely to need any of this unless you are using LinuxBIOS.
          Say 'N'.

config MTD_NAND_DISKONCHIP_PROBE_ADDRESS
        hex "Physical address of DiskOnChip" if MTD_NAND_DISKONCHIP_PROBE_ADVANCED
        depends on MTD_NAND_DISKONCHIP
        default "0"
        ---help---
        By default, the probe for DiskOnChip devices will look for a
        DiskOnChip at every multiple of 0x2000 between 0xC8000 and 0xEE000.
        This option allows you to specify a single address at which to probe
        for the device, which is useful if you have other devices in that
        range which get upset when they are probed.

        (Note that on PowerPC, the normal probe will only check at
        0xE4000000.)

        Normally, you should leave this set to zero, to allow the probe at
        the normal addresses.

config MTD_NAND_DISKONCHIP_PROBE_HIGH
        bool "Probe high addresses"
        depends on MTD_NAND_DISKONCHIP_PROBE_ADVANCED
        help
          By default, the probe for DiskOnChip devices will look for a
          DiskOnChip at every multiple of 0x2000 between 0xC8000 and 0xEE000.
          This option changes to make it probe between 0xFFFC8000 and
          0xFFFEE000.  Unless you are using LinuxBIOS, this is unlikely to be
          useful to you.  Say 'N'.

config MTD_NAND_DISKONCHIP_BBTWRITE
	bool "Allow BBT writes on DiskOnChip Millennium and 2000TSOP"
	depends on MTD_NAND_DISKONCHIP
	help
	  On DiskOnChip devices shipped with the INFTL filesystem (Millennium
	  and 2000 TSOP/Alon), Linux reserves some space at the end of the
	  device for the Bad Block Table (BBT).  If you have existing INFTL
	  data on your device (created by non-Linux tools such as M-Systems'
	  DOS drivers), your data might overlap the area Linux wants to use for
	  the BBT.  If this is a concern for you, leave this option disabled and
	  Linux will not write BBT data into this area.
	  The downside of leaving this option disabled is that if bad blocks
	  are detected by Linux, they will not be recorded in the BBT, which
	  could cause future problems.
	  Once you enable this option, new filesystems (INFTL or others, created
	  in Linux or other operating systems) will not use the reserved area.
	  The only reason not to enable this option is to prevent damage to
	  preexisting filesystems.
	  Even if you leave this disabled, you can enable BBT writes at module
	  load time (assuming you build diskonchip as a module) with the module
	  parameter "inftl_bbt_write=1".

config MTD_NAND_SHARPSL
	tristate "Support for NAND Flash on Sharp SL Series (C7xx + others)"
	depends on ARCH_PXA

config MTD_NAND_BASLER_EXCITE
	tristate  "Support for NAND Flash on Basler eXcite"
	depends on BASLER_EXCITE
	help
          This enables the driver for the NAND flash device found on the
          Basler eXcite Smart Camera. If built as a module, the driver
          will be named "excite_nandflash.ko".

config MTD_NAND_CAFE
	tristate "NAND support for OLPC CAFÉ chip"
	depends on PCI
	select REED_SOLOMON
	select REED_SOLOMON_DEC16
	help
	  Use NAND flash attached to the CAFÉ chip designed for the OLPC
	  laptop.

config MTD_NAND_CS553X
	tristate "NAND support for CS5535/CS5536 (AMD Geode companion chip)"
	depends on X86_32 && (X86_PC || X86_GENERICARCH)
	help
	  The CS553x companion chips for the AMD Geode processor
	  include NAND flash controllers with built-in hardware ECC
	  capabilities; enabling this option will allow you to use
	  these. The driver will check the MSRs to verify that the
	  controller is enabled for NAND, and currently requires that
	  the controller be in MMIO mode.

	  If you say "m", the module will be called "cs553x_nand.ko".

config MTD_NAND_AT91
	bool "Support for NAND Flash / SmartMedia on AT91"
	depends on ARCH_AT91
	help
	  Enables support for NAND Flash / Smart Media Card interface
	  on Atmel AT91 processors.

config MTD_NAND_CM_X270
	tristate "Support for NAND Flash on CM-X270 modules"
	depends on MTD_NAND && MACH_ARMCORE


config MTD_NAND_NANDSIM
	tristate "Support for NAND Flash Simulator"
	depends on MTD_PARTITIONS
	help
	  The simulator may simulate various NAND flash chips for the
	  MTD nand layer.

config MTD_NAND_PLATFORM
	tristate "Support for generic platform NAND driver"
	depends on MTD_NAND
	help
	  This implements a generic NAND driver for on-SOC platform
	  devices. You will need to provide platform-specific functions
	  via platform_data.


endif # MTD_NAND<|MERGE_RESOLUTION|>--- conflicted
+++ resolved
@@ -134,11 +134,7 @@
 
 config MTD_NAND_NDFC
 	tristate "NDFC NanD Flash Controller"
-<<<<<<< HEAD
-	depends on 4xx
-=======
-	depends on 44x && !PPC_MERGE
->>>>>>> 34a27ffd
+	depends on 4xx && !PPC_MERGE
 	select MTD_NAND_ECC_SMC
 	help
 	 NDFC Nand Flash Controllers are integrated in IBM/AMCC's 4xx SoCs
