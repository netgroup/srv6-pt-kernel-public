--- conflicted
+++ resolved
@@ -30,9 +30,6 @@
 #ifndef __RTL92CE_HW_H__
 #define __RTL92CE_HW_H__
 
-<<<<<<< HEAD
-#define H2C_RA_MASK	6
-=======
 static inline u8 _rtl92c_get_chnl_group(u8 chnl)
 {
 	u8 group;
@@ -45,7 +42,6 @@
 		group = 2;
 	return group;
 }
->>>>>>> d762f438
 
 void rtl92ce_get_hw_reg(struct ieee80211_hw *hw, u8 variable, u8 *val);
 void rtl92ce_read_eeprom_info(struct ieee80211_hw *hw);
@@ -71,15 +67,6 @@
 void rtl92ce_set_key(struct ieee80211_hw *hw, u32 key_index,
 		     u8 *p_macaddr, bool is_group, u8 enc_algo,
 		     bool is_wepkey, bool clear_all);
-bool _rtl92ce_phy_config_mac_with_headerfile(struct ieee80211_hw *hw);
-void rtl92c_set_fw_rsvdpagepkt(struct ieee80211_hw *hw, bool b_dl_finished);
-void rtl92c_set_fw_pwrmode_cmd(struct ieee80211_hw *hw, u8 mode);
-void rtl92c_set_fw_joinbss_report_cmd(struct ieee80211_hw *hw, u8 mstatus);
-int rtl92c_download_fw(struct ieee80211_hw *hw);
-void rtl92c_firmware_selfreset(struct ieee80211_hw *hw);
-void rtl92c_fill_h2c_cmd(struct ieee80211_hw *hw,
-			 u8 element_id, u32 cmd_len, u8 *p_cmdbuffer);
-bool rtl92ce_phy_mac_config(struct ieee80211_hw *hw);
 
 void rtl8192ce_read_bt_coexist_info_from_hwpg(struct ieee80211_hw *hw,
 			bool autoload_fail, u8 *hwinfo);
