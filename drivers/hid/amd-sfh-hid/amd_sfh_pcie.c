--- conflicted
+++ resolved
@@ -290,35 +290,6 @@
 	return 0;
 }
 
-<<<<<<< HEAD
-static int __maybe_unused amd_mp2_pci_resume(struct device *dev)
-{
-	struct pci_dev *pdev = to_pci_dev(dev);
-	struct amd_mp2_dev *mp2 = pci_get_drvdata(pdev);
-	struct amdtp_cl_data *cl_data = mp2->cl_data;
-	struct amd_mp2_sensor_info info;
-	int i, status;
-
-	for (i = 0; i < cl_data->num_hid_devices; i++) {
-		if (cl_data->sensor_sts[i] == SENSOR_DISABLED) {
-			info.period = AMD_SFH_IDLE_LOOP;
-			info.sensor_idx = cl_data->sensor_idx[i];
-			info.dma_address = cl_data->sensor_dma_addr[i];
-			mp2->mp2_ops->start(mp2, info);
-			status = amd_sfh_wait_for_response
-					(mp2, cl_data->sensor_idx[i], SENSOR_ENABLED);
-			if (status == SENSOR_ENABLED)
-				cl_data->sensor_sts[i] = SENSOR_ENABLED;
-			dev_dbg(dev, "resume sid 0x%x status 0x%x\n",
-				cl_data->sensor_idx[i], cl_data->sensor_sts[i]);
-		}
-	}
-
-	return 0;
-}
-
-=======
->>>>>>> 6195eb15
 static int __maybe_unused amd_mp2_pci_suspend(struct device *dev)
 {
 	struct pci_dev *pdev = to_pci_dev(dev);
